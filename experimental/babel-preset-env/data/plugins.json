{
  "check-es2015-constants": {
    "chrome": 49,
    "edge": 14,
    "firefox": 51,
    "safari": 10,
    "node": 6,
    "ios": 10,
    "opera": 36,
    "electron": 1
  },
  "transform-es2015-arrow-functions": {
    "chrome": "47",
    "edge": "13",
    "firefox": "45",
    "safari": "10",
    "node": "6",
    "ios": "10",
    "opera": "34",
    "electron": "0.36"
  },
  "transform-es2015-block-scoped-functions": {
    "chrome": "41",
    "edge": "12",
    "firefox": "46",
    "safari": "10",
    "node": "4",
    "ie": "11",
    "ios": "10",
    "opera": "28",
    "electron": "0.24"
  },
  "transform-es2015-block-scoping": {
    "chrome": "49",
    "edge": "14",
    "firefox": "51",
    "safari": "10",
    "node": "6",
    "ios": "10",
    "opera": "36",
    "electron": "1"
  },
  "transform-es2015-classes": {
    "chrome": "46",
    "edge": "13",
    "firefox": "45",
    "safari": "10",
    "node": "5",
    "ios": "10",
    "opera": "33",
    "electron": "0.36"
  },
  "transform-es2015-computed-properties": {
    "chrome": "44",
    "edge": "12",
    "firefox": "34",
    "safari": "8",
    "node": "4",
    "ios": "8",
    "opera": "31",
    "electron": "0.31"
  },
<<<<<<< HEAD
  "check-es2015-constants": {
    "chrome": "49",
    "edge": "14",
    "firefox": "51",
    "safari": "10",
    "node": "6",
    "ios": "10",
    "opera": "36",
    "electron": "1"
  },
=======
>>>>>>> 3f5b1490
  "transform-es2015-destructuring": {
    "chrome": "51",
    "edge": "15",
    "firefox": "53",
    "safari": "10",
    "node": "6.5",
    "ios": "10",
    "opera": "38",
    "electron": "1.2"
  },
  "transform-es2015-duplicate-keys": {
    "chrome": "42",
    "edge": "12",
    "firefox": "34",
    "safari": "9",
    "node": "4",
    "ios": "9",
    "opera": "29",
    "electron": "0.27"
  },
  "transform-es2015-for-of": {
    "chrome": "51",
    "edge": "15",
    "firefox": "53",
    "safari": "10",
    "node": "6.5",
    "ios": "10",
    "opera": "38",
    "electron": "1.2"
  },
  "transform-es2015-function-name": {
    "chrome": "51",
    "firefox": "53",
    "safari": "10",
    "node": "6.5",
    "ios": "10",
    "opera": "38",
    "electron": "1.2"
  },
  "transform-es2015-literals": {
    "chrome": "44",
    "edge": "12",
    "firefox": "53",
    "safari": "9",
    "node": "4",
    "ios": "9",
    "opera": "31",
    "electron": "0.31"
  },
  "transform-es2015-object-super": {
    "chrome": "46",
    "edge": "13",
    "firefox": "45",
    "safari": "10",
    "node": "5",
    "ios": "10",
    "opera": "33",
    "electron": "0.36"
  },
  "transform-es2015-parameters": {
    "chrome": "49",
    "edge": "14",
    "firefox": "53",
    "safari": "10",
    "node": "6",
    "ios": "10",
    "opera": "36",
    "electron": "1"
  },
  "transform-es2015-shorthand-properties": {
    "chrome": "43",
    "edge": "12",
    "firefox": "33",
    "safari": "9",
    "node": "4",
    "ios": "9",
    "opera": "30",
    "electron": "0.29"
  },
  "transform-es2015-spread": {
    "chrome": "46",
    "edge": "13",
    "firefox": "36",
    "safari": "10",
    "node": "5",
    "ios": "10",
    "opera": "33",
    "electron": "0.36"
  },
  "transform-es2015-sticky-regex": {
    "chrome": "49",
    "edge": "13",
    "firefox": "3",
    "safari": "10",
    "node": "6",
    "ios": "10",
    "opera": "36",
    "electron": "1"
  },
  "transform-es2015-template-literals": {
    "chrome": "41",
    "edge": "13",
    "firefox": "34",
    "safari": "9",
    "node": "4",
    "ios": "9",
    "opera": "28",
    "electron": "0.24"
  },
  "transform-es2015-typeof-symbol": {
    "chrome": "38",
    "edge": "12",
    "firefox": "36",
    "safari": "9",
    "node": "0.12",
    "android": "5.1",
    "ios": "9",
    "opera": "25",
    "electron": "0.2"
  },
  "transform-es2015-unicode-regex": {
    "chrome": "50",
    "edge": "13",
    "firefox": "46",
    "safari": "10",
    "node": "6",
    "ios": "10",
    "opera": "37",
    "electron": "1.1"
  },
  "transform-regenerator": {
    "chrome": "50",
    "edge": "13",
    "firefox": "53",
    "safari": "10",
    "node": "6",
    "ios": "10",
    "opera": "37",
    "electron": "1.1"
  },
  "transform-exponentiation-operator": {
    "chrome": "52",
    "edge": "14",
    "firefox": "52",
    "safari": "10.1",
    "node": "7",
    "opera": "39",
    "electron": "1.3"
  },
  "transform-async-to-generator": {
    "chrome": "55",
    "firefox": "52",
    "safari": "10.1",
    "node": "7.6",
    "opera": "42",
    "electron": "1.6"
  },
  "syntax-trailing-function-commas": {
    "chrome": "58",
    "edge": "14",
    "firefox": "52",
    "safari": "10",
    "ios": "10",
    "opera": "45"
  }
}<|MERGE_RESOLUTION|>--- conflicted
+++ resolved
@@ -1,13 +1,13 @@
 {
   "check-es2015-constants": {
-    "chrome": 49,
-    "edge": 14,
-    "firefox": 51,
-    "safari": 10,
-    "node": 6,
-    "ios": 10,
-    "opera": 36,
-    "electron": 1
+    "chrome": "49",
+    "edge": "14",
+    "firefox": "51",
+    "safari": "10",
+    "node": "6",
+    "ios": "10",
+    "opera": "36",
+    "electron": "1"
   },
   "transform-es2015-arrow-functions": {
     "chrome": "47",
@@ -60,19 +60,6 @@
     "opera": "31",
     "electron": "0.31"
   },
-<<<<<<< HEAD
-  "check-es2015-constants": {
-    "chrome": "49",
-    "edge": "14",
-    "firefox": "51",
-    "safari": "10",
-    "node": "6",
-    "ios": "10",
-    "opera": "36",
-    "electron": "1"
-  },
-=======
->>>>>>> 3f5b1490
   "transform-es2015-destructuring": {
     "chrome": "51",
     "edge": "15",
