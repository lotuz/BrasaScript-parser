--- conflicted
+++ resolved
@@ -23,11 +23,7 @@
     "compiler"
   ],
   "dependencies": {
-<<<<<<< HEAD
-    "@babel/register": "workspace:^7.10.3",
-=======
-    "@babel/register": "^7.10.4",
->>>>>>> ae1e40a6
+    "@babel/register": "workspace:^7.10.4",
     "commander": "^4.0.1",
     "core-js": "^3.2.1",
     "lodash": "^4.17.13",
@@ -38,15 +34,9 @@
     "@babel/core": "^7.0.0-0"
   },
   "devDependencies": {
-<<<<<<< HEAD
-    "@babel/core": "workspace:^7.10.3",
-    "@babel/helper-fixtures": "workspace:^7.10.1",
-    "@babel/runtime": "workspace:^7.10.3",
-=======
-    "@babel/core": "^7.10.4",
-    "@babel/helper-fixtures": "^7.10.4",
-    "@babel/runtime": "^7.10.4",
->>>>>>> ae1e40a6
+    "@babel/core": "workspace:^7.10.4",
+    "@babel/helper-fixtures": "workspace:^7.10.4",
+    "@babel/runtime": "workspace:^7.10.4",
     "fs-readdir-recursive": "^1.0.0",
     "rimraf": "^3.0.0"
   },
