--- conflicted
+++ resolved
@@ -326,13 +326,8 @@
 
   function initParserState() {
     lastStart = lastEnd = tokPos;
-<<<<<<< HEAD
     if (options.locations) lastEndLoc = new Position;
     inFunction = inGenerator = inAsync = strict = false;
-=======
-    if (options.locations) lastEndLoc = curPosition();
-    inFunction = inGenerator = strict = false;
->>>>>>> 5512e26a
     labels = [];
     skipSpace();
     readToken();
@@ -434,12 +429,9 @@
   var _braceR = {type: "}"}, _parenL = {type: "(", beforeExpr: true}, _parenR = {type: ")"};
   var _comma = {type: ",", beforeExpr: true}, _semi = {type: ";", beforeExpr: true};
   var _colon = {type: ":", beforeExpr: true}, _dot = {type: "."}, _question = {type: "?", beforeExpr: true};
-<<<<<<< HEAD
   var _arrow = {type: "=>", beforeExpr: true}, _bquote = {type: "`"}, _dollarBraceL = {type: "${", beforeExpr: true};
   var _ltSlash = {type: "</"};
-=======
   var _arrow = {type: "=>", beforeExpr: true}, _template = {type: "template"}, _templateContinued = {type: "templateContinued"};
->>>>>>> 5512e26a
   var _ellipsis = {type: "...", prefix: true, beforeExpr: true};
   var _paamayimNekudotayim = { type: "::", beforeExpr: true };
   var _at = { type: '@' };
@@ -489,15 +481,10 @@
                       parenL: _parenL, parenR: _parenR, comma: _comma, semi: _semi, colon: _colon,
                       dot: _dot, ellipsis: _ellipsis, question: _question, slash: _slash, eq: _eq,
                       name: _name, eof: _eof, num: _num, regexp: _regexp, string: _string,
-<<<<<<< HEAD
                       arrow: _arrow, bquote: _bquote, dollarBraceL: _dollarBraceL, star: _star,
                       assign: _assign, xjsName: _xjsName, xjsText: _xjsText,
-                      paamayimNekudotayim: _paamayimNekudotayim, exponent: _exponent, at: _at,
-                      hash: _hash};
-=======
-                      arrow: _arrow, template: _template, templateContinued: _templateContinued, star: _star,
-                      assign: _assign};
->>>>>>> 5512e26a
+                      paamayimNekudotayim: _paamayimNekudotayim, exponent: _exponent, at: _at, hash: _hash,
+                      template: _template, templateContinued: _templateContinued};
   for (var kw in keywordTypes) exports.tokTypes["_" + kw] = keywordTypes[kw];
 
   // This is a trick taken from Esprima. It turns out that, on
@@ -659,14 +646,11 @@
     }
     tokRegexpAllowed = true;
     metParenL = 0;
-<<<<<<< HEAD
-    inTemplate = inType = inXJSChild = inXJSTag = false;
-=======
+    inType = inXJSChild = inXJSTag = false;
     templates = [];
     if (tokPos === 0 && options.allowHashBang && input.slice(0, 2) === '#!') {
       skipLineComment(2);
     }
->>>>>>> 5512e26a
   }
 
   // Called at the end of every token. Sets `tokEnd`, `tokVal`, and
@@ -885,7 +869,6 @@
     return finishOp(code === 61 ? _eq : _prefix, 1);
   }
 
-<<<<<<< HEAD
   // Get token inside ES6 template (special rules work there).
 
   function getTemplateToken(code) {
@@ -904,8 +887,6 @@
     return readTmplString();
   }
 
-=======
->>>>>>> 5512e26a
   function getTokenFromCode(code) {
     switch(code) {
       // The interpretation of a dot depends on whether it is followed
@@ -920,10 +901,6 @@
     case 44: ++tokPos; return finishToken(_comma);
     case 91: ++tokPos; return finishToken(_bracketL);
     case 93: ++tokPos; return finishToken(_bracketR);
-<<<<<<< HEAD
-    case 123: ++tokPos; return finishToken(_braceL);
-    case 125: ++tokPos; return finishToken(_braceR, undefined, !inXJSChild);
-=======
     case 123:
       ++tokPos;
       if (templates.length) ++templates[templates.length - 1];
@@ -934,8 +911,6 @@
         return readTemplateString(_templateContinued);
       else
         return finishToken(_braceR);
-    case 58: ++tokPos; return finishToken(_colon);
->>>>>>> 5512e26a
     case 63: ++tokPos; return finishToken(_question);
 
     case 64:
@@ -1028,17 +1003,11 @@
 
     var code = input.charCodeAt(tokPos);
 
-<<<<<<< HEAD
     // JSX content - either simple text, start of <tag> or {expression}
     if (inXJSChild && tokType !== _braceL && code !== 60 && code !== 123 && code !== 125) {
       return readXJSText(['<', '{']);
     }
 
-
-    if (inTemplate) return getTemplateToken(code);
-
-=======
->>>>>>> 5512e26a
     // Identifier or keyword. '\uXXXX' sequences are allowed in
     // identifiers, so '\' also dispatches to that.
     if (isIdentifierStart(code) || code === 92 /* '\' */) return readWord();
@@ -1239,19 +1208,6 @@
         out += readEscapedChar();
       } else {
         ++tokPos;
-<<<<<<< HEAD
-        if (newline.test(String.fromCharCode(ch))) {
-            if (ch === 13 && input.charCodeAt(tokPos) === 10) {
-              ++tokPos;
-              ch = 10;
-      }
-            if (options.locations) {
-              ++tokCurLine;
-              tokLineStart = tokPos;
-    }
-  }
-        out += String.fromCharCode(ch); // '\'
-=======
         if (newline.test(ch)) {
           if (ch === "\r" && input.charCodeAt(tokPos) === 10) {
             ++tokPos;
@@ -1263,7 +1219,6 @@
           }
         }
         out += ch;
->>>>>>> 5512e26a
       }
     }
   }
@@ -2154,18 +2109,10 @@
     labels.pop();
     expect(_while);
     node.test = parseParenExpression();
-<<<<<<< HEAD
-    if (options.ecmaVersion >= 6) {
-      eat(_semi);
-    } else {
-      semicolon();
-    }
-=======
     if (options.ecmaVersion >= 6)
       eat(_semi);
     else
       semicolon();
->>>>>>> 5512e26a
     return finishNode(node, "DoWhileStatement");
   }
   
