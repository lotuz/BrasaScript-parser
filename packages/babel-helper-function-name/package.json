{
  "name": "@babel/helper-function-name",
  "version": "7.10.4",
  "description": "Helper function to change the property 'name' of every function",
  "repository": {
    "type": "git",
    "url": "https://github.com/babel/babel.git",
    "directory": "packages/babel-helper-function-name"
  },
  "license": "MIT",
  "publishConfig": {
    "access": "public"
  },
  "main": "lib/index.js",
  "dependencies": {
<<<<<<< HEAD
    "@babel/helper-get-function-arity": "workspace:^7.10.3",
    "@babel/template": "workspace:^7.10.3",
    "@babel/types": "workspace:^7.10.3"
=======
    "@babel/helper-get-function-arity": "^7.10.4",
    "@babel/template": "^7.10.4",
    "@babel/types": "^7.10.4"
>>>>>>> ae1e40a6
  }
}<|MERGE_RESOLUTION|>--- conflicted
+++ resolved
@@ -13,14 +13,8 @@
   },
   "main": "lib/index.js",
   "dependencies": {
-<<<<<<< HEAD
-    "@babel/helper-get-function-arity": "workspace:^7.10.3",
-    "@babel/template": "workspace:^7.10.3",
-    "@babel/types": "workspace:^7.10.3"
-=======
-    "@babel/helper-get-function-arity": "^7.10.4",
-    "@babel/template": "^7.10.4",
-    "@babel/types": "^7.10.4"
->>>>>>> ae1e40a6
+    "@babel/helper-get-function-arity": "workspace:^7.10.4",
+    "@babel/template": "workspace:^7.10.4",
+    "@babel/types": "workspace:^7.10.4"
   }
 }