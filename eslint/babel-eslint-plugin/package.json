{
  "name": "@babel/eslint-plugin",
  "version": "7.10.4",
  "description": "Companion rules for @babel/eslint-parser",
  "main": "lib/index.js",
  "repository": {
    "type": "git",
    "url": "https://github.com/babel/babel.git",
    "directory": "eslint/babel-eslint-plugin"
  },
  "keywords": [
    "babel",
    "eslint",
    "eslintplugin",
    "eslint-plugin",
    "babel-eslint"
  ],
  "author": "Jason Quense @monasticpanic",
  "license": "MIT",
  "private": true,
  "engines": {
    "node": ">=10.13.0"
  },
  "bugs": {
    "url": "https://github.com/babel/babel/issues"
  },
  "homepage": "https://babeljs.io/",
  "peerDependencies": {
    "@babel/eslint-parser": "0.0.0",
    "eslint": ">=6.0.0"
  },
  "dependencies": {
    "eslint-rule-composer": "^0.3.0"
  },
  "devDependencies": {
<<<<<<< HEAD
    "@babel/eslint-parser": "workspace:*",
    "@babel/eslint-shared-fixtures": "workspace:*",
=======
    "@babel/eslint-shared-fixtures": "^7.10.4",
>>>>>>> ae1e40a6
    "eslint": "^6.0.0",
    "lodash.clonedeep": "^4.5.0"
  }
}<|MERGE_RESOLUTION|>--- conflicted
+++ resolved
@@ -33,12 +33,8 @@
     "eslint-rule-composer": "^0.3.0"
   },
   "devDependencies": {
-<<<<<<< HEAD
     "@babel/eslint-parser": "workspace:*",
     "@babel/eslint-shared-fixtures": "workspace:*",
-=======
-    "@babel/eslint-shared-fixtures": "^7.10.4",
->>>>>>> ae1e40a6
     "eslint": "^6.0.0",
     "lodash.clonedeep": "^4.5.0"
   }
