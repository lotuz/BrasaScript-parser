--- conflicted
+++ resolved
@@ -8,12 +8,7 @@
   "main": "lib/node.js",
   "browser": "lib/browser.js",
   "dependencies": {
-<<<<<<< HEAD
-    "babel-core": "^6.22.0",
-=======
     "babel-core": "^6.23.0",
-    "babel-runtime": "^6.22.0",
->>>>>>> 11cf0e0b
     "core-js": "^2.4.0",
     "home-or-tmp": "^3.0.0",
     "lodash": "^4.2.0",
