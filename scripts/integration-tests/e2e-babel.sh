--- conflicted
+++ resolved
@@ -26,13 +26,7 @@
 # and not from npm.
 node "$PWD"/scripts/integration-tests/utils/bump-babel-dependencies.js
 
-<<<<<<< HEAD
-# Test
-yarn install --inline-builds
-make test-ci
-=======
 # Update deps, build and test
 make -j test-ci
->>>>>>> 8d59ff65
 
 cleanup