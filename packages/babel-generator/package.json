--- conflicted
+++ resolved
@@ -14,13 +14,8 @@
     "lib"
   ],
   "dependencies": {
-<<<<<<< HEAD
-    "@babel/types": "^7.9.5",
+    "@babel/types": "^7.9.6",
     "jsesc": "^3.0.1",
-=======
-    "@babel/types": "^7.9.6",
-    "jsesc": "^2.5.1",
->>>>>>> c3a5bf1f
     "lodash": "^4.17.13",
     "source-map": "^0.5.0"
   },
