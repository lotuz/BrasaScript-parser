import path from "path";
import { declare } from "@babel/helper-plugin-utils";
import { addDefault, isModule } from "@babel/helper-module-imports";
import { types as t } from "@babel/core";

import getCoreJS2Definitions from "./runtime-corejs2-definitions";
import getCoreJS3Definitions from "./runtime-corejs3-definitions";
import { typeAnnotationToString } from "./helpers";

function resolveAbsoluteRuntime(moduleName: string, dirname: string) {
  try {
<<<<<<< HEAD
    return path.dirname(
      require.resolve(`${moduleName}/package.json`, {
        paths: [dirname],
      }),
    );
=======
    return path
      .dirname(resolve.sync(`${moduleName}/package.json`, { basedir: dirname }))
      .replace(/\\/g, "/");
>>>>>>> cab1e79b
  } catch (err) {
    if (err.code !== "MODULE_NOT_FOUND") throw err;

    throw Object.assign(
      new Error(`Failed to resolve "${moduleName}" relative to "${dirname}"`),
      {
        code: "BABEL_RUNTIME_NOT_FOUND",
        runtime: moduleName,
        dirname,
      },
    );
  }
}

function supportsStaticESM(caller) {
  return !!(caller && caller.supportsStaticESM);
}

export default declare((api, options, dirname) => {
  api.assertVersion(7);

  const {
    corejs,
    helpers: useRuntimeHelpers = true,
    regenerator: useRuntimeRegenerator = true,
    useESModules = false,
    version: runtimeVersion = "7.0.0-beta.0",
    absoluteRuntime = false,
  } = options;

  let proposals = false;
  let rawVersion;

  if (typeof corejs === "object" && corejs !== null) {
    rawVersion = corejs.version;
    proposals = Boolean(corejs.proposals);
  } else {
    rawVersion = corejs;
  }

  const corejsVersion = rawVersion ? Number(rawVersion) : false;

  if (![false, 2, 3].includes(corejsVersion)) {
    throw new Error(
      `The \`core-js\` version must be false, 2 or 3, but got ${JSON.stringify(
        rawVersion,
      )}.`,
    );
  }

  if (proposals && (!corejsVersion || corejsVersion < 3)) {
    throw new Error(
      "The 'proposals' option is only supported when using 'corejs: 3'",
    );
  }

  if (typeof useRuntimeRegenerator !== "boolean") {
    throw new Error(
      "The 'regenerator' option must be undefined, or a boolean.",
    );
  }

  if (typeof useRuntimeHelpers !== "boolean") {
    throw new Error("The 'helpers' option must be undefined, or a boolean.");
  }

  if (typeof useESModules !== "boolean" && useESModules !== "auto") {
    throw new Error(
      "The 'useESModules' option must be undefined, or a boolean, or 'auto'.",
    );
  }

  if (
    typeof absoluteRuntime !== "boolean" &&
    typeof absoluteRuntime !== "string"
  ) {
    throw new Error(
      "The 'absoluteRuntime' option must be undefined, a boolean, or a string.",
    );
  }

  if (typeof runtimeVersion !== "string") {
    throw new Error(`The 'version' option must be a version string.`);
  }

  function has(obj, key) {
    return Object.prototype.hasOwnProperty.call(obj, key);
  }

  function hasMapping(methods, name) {
    return has(methods, name) && (proposals || methods[name].stable);
  }

  function hasStaticMapping(object, method) {
    return (
      has(StaticProperties, object) &&
      hasMapping(StaticProperties[object], method)
    );
  }

  function isNamespaced(path) {
    const binding = path.scope.getBinding(path.node.name);
    if (!binding) return false;
    return binding.path.isImportNamespaceSpecifier();
  }

  function maybeNeedsPolyfill(path, methods, name) {
    if (isNamespaced(path.get("object"))) return false;
    if (!methods[name].types) return true;

    const typeAnnotation = path.get("object").getTypeAnnotation();
    const type = typeAnnotationToString(typeAnnotation);
    if (!type) return true;

    return methods[name].types.some(name => name === type);
  }

  function resolvePropertyName(path, computed) {
    const { node } = path;
    if (!computed) return node.name;
    if (path.isStringLiteral()) return node.value;
    const result = path.evaluate();
    return result.value;
  }

  if (has(options, "useBuiltIns")) {
    if (options.useBuiltIns) {
      throw new Error(
        "The 'useBuiltIns' option has been removed. The @babel/runtime " +
          "module now uses builtins by default.",
      );
    } else {
      throw new Error(
        "The 'useBuiltIns' option has been removed. Use the 'corejs'" +
          "option to polyfill with `core-js` via @babel/runtime.",
      );
    }
  }

  if (has(options, "polyfill")) {
    if (options.polyfill === false) {
      throw new Error(
        "The 'polyfill' option has been removed. The @babel/runtime " +
          "module now skips polyfilling by default.",
      );
    } else {
      throw new Error(
        "The 'polyfill' option has been removed. Use the 'corejs'" +
          "option to polyfill with `core-js` via @babel/runtime.",
      );
    }
  }

  if (has(options, "moduleName")) {
    throw new Error(
      "The 'moduleName' option has been removed. @babel/transform-runtime " +
        "no longer supports arbitrary runtimes. If you were using this to " +
        "set an absolute path for Babel's standard runtimes, please use the " +
        "'absoluteRuntime' option.",
    );
  }

  const esModules =
    useESModules === "auto" ? api.caller(supportsStaticESM) : useESModules;

  const injectCoreJS2 = corejsVersion === 2;
  const injectCoreJS3 = corejsVersion === 3;
  const injectCoreJS = corejsVersion !== false;

  const moduleName = injectCoreJS3
    ? "@babel/runtime-corejs3"
    : injectCoreJS2
    ? "@babel/runtime-corejs2"
    : "@babel/runtime";

  const corejsRoot = injectCoreJS3 && !proposals ? "core-js-stable" : "core-js";

  const { BuiltIns, StaticProperties, InstanceProperties } = (injectCoreJS2
    ? getCoreJS2Definitions
    : getCoreJS3Definitions)(runtimeVersion);

  const HEADER_HELPERS = ["interopRequireWildcard", "interopRequireDefault"];

  let modulePath = moduleName;
  if (absoluteRuntime !== false) {
    modulePath = resolveAbsoluteRuntime(
      moduleName,
      path.resolve(dirname, absoluteRuntime === true ? "." : absoluteRuntime),
    );
  }

  return {
    name: "transform-runtime",

    pre(file) {
      if (useRuntimeHelpers) {
        file.set("helperGenerator", name => {
          // If the helper didn't exist yet at the version given, we bail
          // out and let Babel either insert it directly, or throw an error
          // so that plugins can handle that case properly.
          if (
            file.availableHelper &&
            !file.availableHelper(name, runtimeVersion)
          ) {
            return;
          }

          const isInteropHelper = HEADER_HELPERS.indexOf(name) !== -1;

          // Explicitly set the CommonJS interop helpers to their reserve
          // blockHoist of 4 so they are guaranteed to exist
          // when other things used them to import.
          const blockHoist =
            isInteropHelper && !isModule(file.path) ? 4 : undefined;

          const helpersDir =
            esModules && file.path.node.sourceType === "module"
              ? "helpers/esm"
              : "helpers";

          return this.addDefaultImport(
            `${modulePath}/${helpersDir}/${name}`,
            name,
            blockHoist,
          );
        });
      }

      const cache = new Map();

      this.addDefaultImport = (source, nameHint, blockHoist) => {
        // If something on the page adds a helper when the file is an ES6
        // file, we can't reused the cached helper name after things have been
        // transformed because it has almost certainly been renamed.
        const cacheKey = isModule(file.path);
        const key = `${source}:${nameHint}:${cacheKey || ""}`;

        let cached = cache.get(key);
        if (cached) {
          cached = t.cloneNode(cached);
        } else {
          cached = addDefault(file.path, source, {
            importedInterop: "uncompiled",
            nameHint,
            blockHoist,
          });

          cache.set(key, cached);
        }
        return cached;
      };
    },

    visitor: {
      ReferencedIdentifier(path) {
        const { node, parent, scope } = path;
        const { name } = node;

        // transform `regeneratorRuntime`
        if (name === "regeneratorRuntime" && useRuntimeRegenerator) {
          path.replaceWith(
            this.addDefaultImport(
              `${modulePath}/regenerator`,
              "regeneratorRuntime",
            ),
          );
          return;
        }

        if (!injectCoreJS) return;

        if (t.isMemberExpression(parent)) return;
        if (!hasMapping(BuiltIns, name)) return;
        if (scope.getBindingIdentifier(name)) return;

        // transform global built-ins like `Symbol()`, `new Promise`
        path.replaceWith(
          this.addDefaultImport(
            `${modulePath}/${corejsRoot}/${BuiltIns[name].path}`,
            name,
          ),
        );
      },

      CallExpression(path) {
        if (!injectCoreJS) return;

        const { node } = path;
        const { callee } = node;

        if (!t.isMemberExpression(callee)) return;

        const { object } = callee;
        const propertyName = resolvePropertyName(
          path.get("callee.property"),
          callee.computed,
        );

        // transform calling instance methods like `something.includes()`
        if (injectCoreJS3 && !hasStaticMapping(object.name, propertyName)) {
          if (
            hasMapping(InstanceProperties, propertyName) &&
            maybeNeedsPolyfill(
              path.get("callee"),
              InstanceProperties,
              propertyName,
            )
          ) {
            let context1, context2;
            if (t.isIdentifier(object)) {
              context1 = object;
              context2 = t.cloneNode(object);
            } else {
              context1 = path.scope.generateDeclaredUidIdentifier("context");
              context2 = t.assignmentExpression("=", context1, object);
            }
            node.callee = t.memberExpression(
              t.callExpression(
                this.addDefaultImport(
                  `${moduleName}/${corejsRoot}/instance/${InstanceProperties[propertyName].path}`,
                  `${propertyName}InstanceProperty`,
                ),
                [context2],
              ),
              t.identifier("call"),
            );
            node.arguments.unshift(context1);
            return;
          }
        }
        // we can't compile this
        if (node.arguments.length) return;
        if (!callee.computed) return;
        if (!path.get("callee.property").matchesPattern("Symbol.iterator")) {
          return;
        }

        // transform `something[Symbol.iterator]()` to calling `getIterator(something)` helper
        path.replaceWith(
          t.callExpression(
            this.addDefaultImport(
              `${modulePath}/core-js/get-iterator`,
              "getIterator",
            ),
            [object],
          ),
        );
      },

      // transform `Symbol.iterator in something` to calling `isIterable(something)` helper
      BinaryExpression(path) {
        if (!injectCoreJS) return;
        if (path.node.operator !== "in") return;
        if (!path.get("left").matchesPattern("Symbol.iterator")) return;

        path.replaceWith(
          t.callExpression(
            this.addDefaultImport(
              `${modulePath}/core-js/is-iterable`,
              "isIterable",
            ),
            [path.node.right],
          ),
        );
      },

      // transform static built-ins methods like `Array.from`
      MemberExpression: {
        enter(path) {
          if (!injectCoreJS) return;
          if (!path.isReferenced()) return;

          const { node } = path;
          const { object } = node;

          if (!t.isReferenced(object, node)) return;

          // transform `something[Symbol.iterator]` to calling `getIteratorMethod(something)` helper
          if (
            !injectCoreJS2 &&
            node.computed &&
            path.get("property").matchesPattern("Symbol.iterator")
          ) {
            path.replaceWith(
              t.callExpression(
                this.addDefaultImport(
                  `${moduleName}/core-js/get-iterator-method`,
                  "getIteratorMethod",
                ),
                [object],
              ),
            );
            return;
          }

          const objectName = object.name;
          const propertyName = resolvePropertyName(
            path.get("property"),
            node.computed,
          );
          // doesn't reference the global
          if (
            path.scope.getBindingIdentifier(objectName) ||
            !hasStaticMapping(objectName, propertyName)
          ) {
            // transform getting of instance methods like `method = something.includes`
            if (
              injectCoreJS3 &&
              hasMapping(InstanceProperties, propertyName) &&
              maybeNeedsPolyfill(path, InstanceProperties, propertyName)
            ) {
              path.replaceWith(
                t.callExpression(
                  this.addDefaultImport(
                    `${moduleName}/${corejsRoot}/instance/${InstanceProperties[propertyName].path}`,
                    `${propertyName}InstanceProperty`,
                  ),
                  [object],
                ),
              );
            }
            return;
          }

          path.replaceWith(
            this.addDefaultImport(
              `${modulePath}/${corejsRoot}/${StaticProperties[objectName][propertyName].path}`,
              `${objectName}$${propertyName}`,
            ),
          );
        },

        exit(path) {
          if (!injectCoreJS) return;
          if (!path.isReferenced()) return;
          if (path.node.computed) return;

          const { node } = path;
          const { object } = node;
          const { name } = object;

          if (!hasMapping(BuiltIns, name)) return;
          if (path.scope.getBindingIdentifier(name)) return;

          path.replaceWith(
            t.memberExpression(
              this.addDefaultImport(
                `${modulePath}/${corejsRoot}/${BuiltIns[name].path}`,
                name,
              ),
              node.property,
            ),
          );
        },
      },
    },
  };
});<|MERGE_RESOLUTION|>--- conflicted
+++ resolved
@@ -9,17 +9,13 @@
 
 function resolveAbsoluteRuntime(moduleName: string, dirname: string) {
   try {
-<<<<<<< HEAD
-    return path.dirname(
-      require.resolve(`${moduleName}/package.json`, {
-        paths: [dirname],
-      }),
-    );
-=======
     return path
-      .dirname(resolve.sync(`${moduleName}/package.json`, { basedir: dirname }))
+      .dirname(
+        require.resolve(`${moduleName}/package.json`, {
+          paths: [dirname],
+        }),
+      )
       .replace(/\\/g, "/");
->>>>>>> cab1e79b
   } catch (err) {
     if (err.code !== "MODULE_NOT_FOUND") throw err;
 
