{
  "name": "@babel/helper-transform-fixture-test-runner",
  "version": "7.12.1",
  "description": "Transform test runner for @babel/helper-fixtures module",
  "author": "Sebastian McKenzie <sebmck@gmail.com>",
  "homepage": "https://babeljs.io/",
  "license": "MIT",
  "publishConfig": {
    "access": "public"
  },
  "repository": {
    "type": "git",
    "url": "https://github.com/babel/babel.git",
    "directory": "packages/babel-helper-transform-fixture-test-runner"
  },
  "main": "lib/index.js",
  "dependencies": {
    "@babel/code-frame": "workspace:^7.10.4",
    "@babel/core": "workspace:^7.12.1",
    "@babel/helper-fixtures": "workspace:^7.10.5",
    "@babel/polyfill": "workspace:^7.12.1",
    "babel-check-duplicated-nodes": "^1.0.0",
<<<<<<< HEAD
    "escape-string-regexp": "^4.0.0",
    "jest": "^25.1.0",
    "jest-diff": "^25.1.0",
=======
    "jest-diff": "^24.8.0",
>>>>>>> f4edf62f
    "lodash": "^4.17.19",
    "quick-lru": "5.1.0",
    "source-map": "^0.5.0"
  }
}<|MERGE_RESOLUTION|>--- conflicted
+++ resolved
@@ -20,13 +20,8 @@
     "@babel/helper-fixtures": "workspace:^7.10.5",
     "@babel/polyfill": "workspace:^7.12.1",
     "babel-check-duplicated-nodes": "^1.0.0",
-<<<<<<< HEAD
     "escape-string-regexp": "^4.0.0",
-    "jest": "^25.1.0",
     "jest-diff": "^25.1.0",
-=======
-    "jest-diff": "^24.8.0",
->>>>>>> f4edf62f
     "lodash": "^4.17.19",
     "quick-lru": "5.1.0",
     "source-map": "^0.5.0"
