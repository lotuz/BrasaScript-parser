--- conflicted
+++ resolved
@@ -1,11 +1,7 @@
 // @flow
 
 import defaults from "lodash/defaults";
-<<<<<<< HEAD
-=======
 import debounce from "lodash/debounce";
-import { sync as makeDirSync } from "make-dir";
->>>>>>> fd3c7694
 import slash from "slash";
 import path from "path";
 import fs from "fs";
