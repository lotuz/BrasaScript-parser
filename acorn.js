// Acorn is a tiny, fast JavaScript parser written in JavaScript.
//
// Acorn was written by Marijn Haverbeke and various contributors and
// released under an MIT license. The Unicode regexps (for identifiers
// and whitespace) were taken from [Esprima](http://esprima.org) by
// Ariya Hidayat.
//
// Git repositories for Acorn are available at
//
//     http://marijnhaverbeke.nl/git/acorn
//     https://github.com/marijnh/acorn.git
//
// Please use the [github bug tracker][ghbt] to report issues.
//
// [ghbt]: https://github.com/marijnh/acorn/issues
//
// This file defines the main parser interface. The library also comes
// with a [error-tolerant parser][dammit] and an
// [abstract syntax tree walker][walk], defined in other files.
//
// [dammit]: acorn_loose.js
// [walk]: util/walk.js

(function(root, mod) {
  if (typeof exports == "object" && typeof module == "object") return mod(exports); // CommonJS
  if (typeof define == "function" && define.amd) return define(["exports"], mod); // AMD
  mod(root.acorn || (root.acorn = {})); // Plain browser env
})(this, function(exports) {
  "use strict";

  exports.version = "0.11.1";

  // The main exported interface (under `self.acorn` when in the
  // browser) is a `parse` function that takes a code string and
  // returns an abstract syntax tree as specified by [Mozilla parser
  // API][api], with the caveat that inline XML is not recognized.
  //
  // [api]: https://developer.mozilla.org/en-US/docs/SpiderMonkey/Parser_API

  var options, input, inputLen, sourceFile;

  exports.parse = function(inpt, opts) {
    input = String(inpt); inputLen = input.length;
    setOptions(opts);
    initTokenState();
    var startPos = options.locations ? [tokPos, curPosition()] : tokPos;
    initParserState();
    return parseTopLevel(options.program || startNodeAt(startPos));
  };

  // A second optional argument can be given to further configure
  // the parser process. These options are recognized:

  var defaultOptions = exports.defaultOptions = {
    playground: false,
    // `ecmaVersion` indicates the ECMAScript version to parse. Must
    // be either 3, or 5, or 6. This influences support for strict
    // mode, the set of reserved words, support for getters and
    // setters and other features.
    ecmaVersion: 5,
    // Turn on `strictSemicolons` to prevent the parser from doing
    // automatic semicolon insertion.
    strictSemicolons: false,
    // When `allowTrailingCommas` is false, the parser will not allow
    // trailing commas in array and object literals.
    allowTrailingCommas: true,
    // By default, reserved words are not enforced. Enable
    // `forbidReserved` to enforce them. When this option has the
    // value "everywhere", reserved words and keywords can also not be
    // used as property names.
    forbidReserved: false,
    // When enabled, a return at the top level is not considered an
    // error.
    allowReturnOutsideFunction: false,
    // When enabled, import/export statements are not constrained to
    // appearing at the top of the program.
    allowImportExportEverywhere: false,
    // When enabled, hashbang directive in the beginning of file
    // is allowed and treated as a line comment.
    allowHashBang: false,
    // When `locations` is on, `loc` properties holding objects with
    // `start` and `end` properties in `{line, column}` form (with
    // line being 1-based and column 0-based) will be attached to the
    // nodes.
    locations: false,
    // A function can be passed as `onToken` option, which will
    // cause Acorn to call that function with object in the same
    // format as tokenize() returns. Note that you are not
    // allowed to call the parser from the callback—that will
    // corrupt its internal state.
    onToken: null,
    // A function can be passed as `onComment` option, which will
    // cause Acorn to call that function with `(block, text, start,
    // end)` parameters whenever a comment is skipped. `block` is a
    // boolean indicating whether this is a block (`/* */`) comment,
    // `text` is the content of the comment, and `start` and `end` are
    // character offsets that denote the start and end of the comment.
    // When the `locations` option is on, two more parameters are
    // passed, the full `{line, column}` locations of the start and
    // end of the comments. Note that you are not allowed to call the
    // parser from the callback—that will corrupt its internal state.
    onComment: null,
    // Nodes have their start and end characters offsets recorded in
    // `start` and `end` properties (directly on the node, rather than
    // the `loc` object, which holds line/column data. To also add a
    // [semi-standardized][range] `range` property holding a `[start,
    // end]` array with the same numbers, set the `ranges` option to
    // `true`.
    //
    // [range]: https://bugzilla.mozilla.org/show_bug.cgi?id=745678
    ranges: false,
    // It is possible to parse multiple files into a single AST by
    // passing the tree produced by parsing the first file as
    // `program` option in subsequent parses. This will add the
    // toplevel forms of the parsed file to the `Program` (top) node
    // of an existing parse tree.
    program: null,
    // When `locations` is on, you can pass this to record the source
    // file in every node's `loc` object.
    sourceFile: null,
    // This value, if given, is stored in every node, whether
    // `locations` is on or off.
    directSourceFile: null,
    // When enabled, parenthesized expressions are represented by
    // (non-standard) ParenthesizedExpression nodes
    preserveParens: false
  };

  // This function tries to parse a single expression at a given
  // offset in a string. Useful for parsing mixed-language formats
  // that embed JavaScript expressions.

  exports.parseExpressionAt = function(inpt, pos, opts) {
    input = String(inpt); inputLen = input.length;
    setOptions(opts);
    initTokenState(pos);
    initParserState();
    return parseExpression();
  };

  var isArray = function (obj) {
    return Object.prototype.toString.call(obj) === "[object Array]";
  };

  function setOptions(opts) {
    options = {};
    for (var opt in defaultOptions)
      options[opt] = opts && has(opts, opt) ? opts[opt] : defaultOptions[opt];
    sourceFile = options.sourceFile || null;
    if (isArray(options.onToken)) {
      var tokens = options.onToken;
      options.onToken = function (token) {
        tokens.push(token);
      };
    }
    if (isArray(options.onComment)) {
      var comments = options.onComment;
      options.onComment = function (block, text, start, end, startLoc, endLoc) {
        var comment = {
          type: block ? 'Block' : 'Line',
          value: text,
          start: start,
          end: end
        };
        if (options.locations) {
          comment.loc = new SourceLocation();
          comment.loc.start = startLoc;
          comment.loc.end = endLoc;
        }
        if (options.ranges)
          comment.range = [start, end];
        comments.push(comment);
      };
    }
    if (options.strictMode) {
      strict = true;
    }
    if (options.ecmaVersion >= 6) {
      isKeyword = isEcma6Keyword;
    } else {
      isKeyword = isEcma5AndLessKeyword;
    }
  }

  // The `getLineInfo` function is mostly useful when the
  // `locations` option is off (for performance reasons) and you
  // want to find the line/column position for a given character
  // offset. `input` should be the code string that the offset refers
  // into.

  var getLineInfo = exports.getLineInfo = function(input, offset) {
    for (var line = 1, cur = 0;;) {
      lineBreak.lastIndex = cur;
      var match = lineBreak.exec(input);
      if (match && match.index < offset) {
        ++line;
        cur = match.index + match[0].length;
      } else break;
    }
    return {line: line, column: offset - cur};
  };

  function Token() {
    this.type = tokType;
    this.value = tokVal;
    this.start = tokStart;
    this.end = tokEnd;
    if (options.locations) {
      this.loc = new SourceLocation();
      this.loc.end = tokEndLoc;
      // TODO: remove in next major release
      this.startLoc = tokStartLoc;
      this.endLoc = tokEndLoc;
    }
    if (options.ranges)
      this.range = [tokStart, tokEnd];
  }

  exports.Token = Token;

  // Acorn is organized as a tokenizer and a recursive-descent parser.
  // The `tokenize` export provides an interface to the tokenizer.
  // Because the tokenizer is optimized for being efficiently used by
  // the Acorn parser itself, this interface is somewhat crude and not
  // very modular. Performing another parse or call to `tokenize` will
  // reset the internal state, and invalidate existing tokenizers.

  exports.tokenize = function(inpt, opts) {
    input = String(inpt); inputLen = input.length;
    setOptions(opts);
    initTokenState();
    skipSpace();

    function getToken(forceRegexp) {
      lastEnd = tokEnd;
      readToken(forceRegexp);
      return new Token();
    }
    getToken.jumpTo = function(pos, reAllowed) {
      tokPos = pos;
      if (options.locations) {
        tokCurLine = 1;
        tokLineStart = lineBreak.lastIndex = 0;
        var match;
        while ((match = lineBreak.exec(input)) && match.index < pos) {
          ++tokCurLine;
          tokLineStart = match.index + match[0].length;
        }
      }
      tokRegexpAllowed = reAllowed;
      skipSpace();
    };
    getToken.noRegexp = function() {
      tokRegexpAllowed = false;
    };
    getToken.options = options;
    return getToken;
  };

  // State is kept in (closure-)global variables. We already saw the
  // `options`, `input`, and `inputLen` variables above.

  // The current position of the tokenizer in the input.

  var tokPos;

  // The start and end offsets of the current token.

  var tokStart, tokEnd;

  // When `options.locations` is true, these hold objects
  // containing the tokens start and end line/column pairs.

  var tokStartLoc, tokEndLoc;

  // The type and value of the current token. Token types are objects,
  // named by variables against which they can be compared, and
  // holding properties that describe them (indicating, for example,
  // the precedence of an infix operator, and the original name of a
  // keyword token). The kind of value that's held in `tokVal` depends
  // on the type of the token. For literals, it is the literal value,
  // for operators, the operator name, and so on.

  var tokType, tokVal;

  // Internal state for the tokenizer. To distinguish between division
  // operators and regular expressions, it remembers whether the last
  // token was one that is allowed to be followed by an expression.
  // (If it is, a slash is probably a regexp, if it isn't it's a
  // division operator. See the `parseStatement` function for a
  // caveat.)

  var tokRegexpAllowed;

  // When `options.locations` is true, these are used to keep
  // track of the current line, and know when a new line has been
  // entered.

  var tokCurLine, tokLineStart;

  // These store the position of the previous token, which is useful
  // when finishing a node and assigning its `end` position.

  var lastStart, lastEnd, lastEndLoc;

  // This is the parser's state. `inFunction` is used to reject
  // `return` statements outside of functions, `inGenerator` to
  // reject `yield`s outside of generators, `labels` to verify
  // that `break` and `continue` have somewhere to jump to, and
  // `strict` indicates whether strict mode is on.

  var inFunction, inGenerator, inAsync, labels, strict,
    inXJSChild, inXJSTag, inType;

  // This counter is used for checking that arrow expressions did
  // not contain nested parentheses in argument list.

  var metParenL;

  // This is used by the tokenizer to track the template strings it is
  // inside, and count the amount of open braces seen inside them, to
  // be able to switch back to a template token when the } to match ${
  // is encountered. It will hold an array of integers.

  var templates;

  function initParserState() {
    lastStart = lastEnd = tokPos;
    if (options.locations) lastEndLoc = new Position;
    inFunction = inGenerator = inAsync = strict = false;
    labels = [];
    skipSpace();
    readToken();
  }

  // This function is used to raise exceptions on parse errors. It
  // takes an offset integer (into the current `input`) to indicate
  // the location of the error, attaches the position to the end
  // of the error message, and then raises a `SyntaxError` with that
  // message.

  function raise(pos, message) {
    var loc = getLineInfo(input, pos);
    message += " (" + loc.line + ":" + loc.column + ")";
    var err = new SyntaxError(message);
    err.pos = pos; err.loc = loc; err.raisedAt = tokPos;
    throw err;
  }

  // Reused empty array added for node fields that are always empty.

  var empty = [];

  // ## Token types

  // The assignment of fine-grained, information-carrying type objects
  // allows the tokenizer to store the information it has about a
  // token in a way that is very cheap for the parser to look up.

  // All token type variables start with an underscore, to make them
  // easy to recognize.

  // These are the general types. The `type` property is only used to
  // make them recognizeable when debugging.

  var _num = {type: "num"}, _regexp = {type: "regexp"}, _string = {type: "string"};
  var _name = {type: "name"}, _eof = {type: "eof"};

  // These are JSX-specific token types

  var _xjsName = {type: "xjsName"}, _xjsText = {type: "xjsText"};

  // Keyword tokens. The `keyword` property (also used in keyword-like
  // operators) indicates that the token originated from an
  // identifier-like word, which is used when parsing property names.
  //
  // The `beforeExpr` property is used to disambiguate between regular
  // expressions and divisions. It is set on all token types that can
  // be followed by an expression (thus, a slash after them would be a
  // regular expression).
  //
  // `isLoop` marks a keyword as starting a loop, which is important
  // to know when parsing a label, in order to allow or disallow
  // continue jumps to that label.

  var _break = {keyword: "break"}, _case = {keyword: "case", beforeExpr: true}, _catch = {keyword: "catch"};
  var _continue = {keyword: "continue"}, _debugger = {keyword: "debugger"}, _default = {keyword: "default"};
  var _do = {keyword: "do", isLoop: true}, _else = {keyword: "else", beforeExpr: true};
  var _finally = {keyword: "finally"}, _for = {keyword: "for", isLoop: true}, _function = {keyword: "function"};
  var _if = {keyword: "if"}, _return = {keyword: "return", beforeExpr: true}, _switch = {keyword: "switch"};
  var _throw = {keyword: "throw", beforeExpr: true}, _try = {keyword: "try"}, _var = {keyword: "var"};
  var _let = {keyword: "let"}, _const = {keyword: "const"};
  var _while = {keyword: "while", isLoop: true}, _with = {keyword: "with"}, _new = {keyword: "new", beforeExpr: true};
  var _this = {keyword: "this"};
  var _class = {keyword: "class"}, _extends = {keyword: "extends", beforeExpr: true};
  var _export = {keyword: "export"}, _import = {keyword: "import"};
  var _yield = {keyword: "yield", beforeExpr: true};

  // The keywords that denote values.

  var _null = {keyword: "null", atomValue: null}, _true = {keyword: "true", atomValue: true};
  var _false = {keyword: "false", atomValue: false};

  // Some keywords are treated as regular operators. `in` sometimes
  // (when parsing `for`) needs to be tested against specifically, so
  // we assign a variable name to it for quick comparing.

  var _in = {keyword: "in", binop: 7, beforeExpr: true};

  // Map keyword names to token types.

  var keywordTypes = {"break": _break, "case": _case, "catch": _catch,
                      "continue": _continue, "debugger": _debugger, "default": _default,
                      "do": _do, "else": _else, "finally": _finally, "for": _for,
                      "function": _function, "if": _if, "return": _return, "switch": _switch,
                      "throw": _throw, "try": _try, "var": _var, "let": _let, "const": _const,
                      "while": _while, "with": _with,
                      "null": _null, "true": _true, "false": _false, "new": _new, "in": _in,
                      "instanceof": {keyword: "instanceof", binop: 7, beforeExpr: true}, "this": _this,
                      "typeof": {keyword: "typeof", prefix: true, beforeExpr: true},
                      "void": {keyword: "void", prefix: true, beforeExpr: true},
                      "delete": {keyword: "delete", prefix: true, beforeExpr: true},
                      "class": _class, "extends": _extends,
                      "export": _export, "import": _import, "yield": _yield};

  // Punctuation token types. Again, the `type` property is purely for debugging.

  var _bracketL = {type: "[", beforeExpr: true}, _bracketR = {type: "]"}, _braceL = {type: "{", beforeExpr: true};
  var _braceR = {type: "}"}, _parenL = {type: "(", beforeExpr: true}, _parenR = {type: ")"};
  var _comma = {type: ",", beforeExpr: true}, _semi = {type: ";", beforeExpr: true};
  var _colon = {type: ":", beforeExpr: true}, _dot = {type: "."}, _question = {type: "?", beforeExpr: true};
  var _arrow = {type: "=>", beforeExpr: true}, _bquote = {type: "`"}, _dollarBraceL = {type: "${", beforeExpr: true};
  var _ltSlash = {type: "</"};
  var _arrow = {type: "=>", beforeExpr: true}, _template = {type: "template"}, _templateContinued = {type: "templateContinued"};
  var _ellipsis = {type: "...", prefix: true, beforeExpr: true};
  var _paamayimNekudotayim = { type: "::", beforeExpr: true };
  var _at = { type: '@' };
  var _hash = { type: '#' };

  // Operators. These carry several kinds of properties to help the
  // parser use them properly (the presence of these properties is
  // what categorizes them as operators).
  //
  // `binop`, when present, specifies that this operator is a binary
  // operator, and will refer to its precedence.
  //
  // `prefix` and `postfix` mark the operator as a prefix or postfix
  // unary operator. `isUpdate` specifies that the node produced by
  // the operator should be of type UpdateExpression rather than
  // simply UnaryExpression (`++` and `--`).
  //
  // `isAssign` marks all of `=`, `+=`, `-=` etcetera, which act as
  // binary operators with a very low precedence, that should result
  // in AssignmentExpression nodes.

  var _slash = {binop: 10, beforeExpr: true}, _eq = {isAssign: true, beforeExpr: true};
  var _assign = {isAssign: true, beforeExpr: true};
  var _incDec = {postfix: true, prefix: true, isUpdate: true}, _prefix = {prefix: true, beforeExpr: true};
  var _logicalOR = {binop: 1, beforeExpr: true};
  var _logicalAND = {binop: 2, beforeExpr: true};
  var _bitwiseOR = {binop: 3, beforeExpr: true};
  var _bitwiseXOR = {binop: 4, beforeExpr: true};
  var _bitwiseAND = {binop: 5, beforeExpr: true};
  var _equality = {binop: 6, beforeExpr: true};
  var _relational = {binop: 7, beforeExpr: true};
  var _bitShift = {binop: 8, beforeExpr: true};
  var _plusMin = {binop: 9, prefix: true, beforeExpr: true};
  var _modulo = {binop: 10, beforeExpr: true};

  // '*' may be multiply or have special meaning in ES6
  var _star = {binop: 10, beforeExpr: true};
  var _exponent = {binop: 10, beforeExpr: true};

  // '<', '>' may be relational or have special meaning in JSX
  var _lt = {binop: 7, beforeExpr: true}, _gt = {binop: 7, beforeExpr: true};

  // Provide access to the token types for external users of the
  // tokenizer.

  exports.tokTypes = {bracketL: _bracketL, bracketR: _bracketR, braceL: _braceL, braceR: _braceR,
                      parenL: _parenL, parenR: _parenR, comma: _comma, semi: _semi, colon: _colon,
                      dot: _dot, ellipsis: _ellipsis, question: _question, slash: _slash, eq: _eq,
                      name: _name, eof: _eof, num: _num, regexp: _regexp, string: _string,
                      arrow: _arrow, bquote: _bquote, dollarBraceL: _dollarBraceL, star: _star,
                      assign: _assign, xjsName: _xjsName, xjsText: _xjsText,
                      paamayimNekudotayim: _paamayimNekudotayim, exponent: _exponent, at: _at, hash: _hash,
                      template: _template, templateContinued: _templateContinued};
  for (var kw in keywordTypes) exports.tokTypes["_" + kw] = keywordTypes[kw];

  // This is a trick taken from Esprima. It turns out that, on
  // non-Chrome browsers, to check whether a string is in a set, a
  // predicate containing a big ugly `switch` statement is faster than
  // a regular expression, and on Chrome the two are about on par.
  // This function uses `eval` (non-lexical) to produce such a
  // predicate from a space-separated string of words.
  //
  // It starts by sorting the words by length.

  function makePredicate(words) {
    words = words.split(" ");
    var f = "", cats = [];
    out: for (var i = 0; i < words.length; ++i) {
      for (var j = 0; j < cats.length; ++j)
        if (cats[j][0].length == words[i].length) {
          cats[j].push(words[i]);
          continue out;
        }
      cats.push([words[i]]);
    }
    function compareTo(arr) {
      if (arr.length == 1) return f += "return str === " + JSON.stringify(arr[0]) + ";";
      f += "switch(str){";
      for (var i = 0; i < arr.length; ++i) f += "case " + JSON.stringify(arr[i]) + ":";
      f += "return true}return false;";
    }

    // When there are more than three length categories, an outer
    // switch first dispatches on the lengths, to save on comparisons.

    if (cats.length > 3) {
      cats.sort(function(a, b) {return b.length - a.length;});
      f += "switch(str.length){";
      for (var i = 0; i < cats.length; ++i) {
        var cat = cats[i];
        f += "case " + cat[0].length + ":";
        compareTo(cat);
      }
      f += "}";

    // Otherwise, simply generate a flat `switch` statement.

    } else {
      compareTo(words);
    }
    return new Function("str", f);
  }

  // The ECMAScript 3 reserved word list.

  var isReservedWord3 = makePredicate("abstract boolean byte char class double enum export extends final float goto implements import int interface long native package private protected public short static super synchronized throws transient volatile");

  // ECMAScript 5 reserved words.

  var isReservedWord5 = makePredicate("class enum extends super const export import");

  // The additional reserved words in strict mode.

  var isStrictReservedWord = makePredicate("implements interface let package private protected public static yield");

  // The forbidden variable names in strict mode.

  var isStrictBadIdWord = makePredicate("eval arguments");

  // And the keywords.

  var ecma5AndLessKeywords = "break case catch continue debugger default do else finally for function if return switch throw try var while with null true false instanceof typeof void delete new in this";

  var isEcma5AndLessKeyword = makePredicate(ecma5AndLessKeywords);

  var ecma6AndLessKeywords = ecma5AndLessKeywords + " let const class extends export import yield";

  var isEcma6Keyword = makePredicate(ecma6AndLessKeywords);

  var isKeyword = isEcma5AndLessKeyword;

  // ## Character categories

  // Big ugly regular expressions that match characters in the
  // whitespace, identifier, and identifier-start categories. These
  // are only applied when a character is found to actually have a
  // code point above 128.
  // Generated by `tools/generate-identifier-regex.js`.

  var nonASCIIwhitespace = /[\u1680\u180e\u2000-\u200a\u202f\u205f\u3000\ufeff]/;
  var nonASCIIidentifierStartChars = "\xAA\xB5\xBA\xC0-\xD6\xD8-\xF6\xF8-\u02C1\u02C6-\u02D1\u02E0-\u02E4\u02EC\u02EE\u0370-\u0374\u0376\u0377\u037A-\u037D\u037F\u0386\u0388-\u038A\u038C\u038E-\u03A1\u03A3-\u03F5\u03F7-\u0481\u048A-\u052F\u0531-\u0556\u0559\u0561-\u0587\u05D0-\u05EA\u05F0-\u05F2\u0620-\u064A\u066E\u066F\u0671-\u06D3\u06D5\u06E5\u06E6\u06EE\u06EF\u06FA-\u06FC\u06FF\u0710\u0712-\u072F\u074D-\u07A5\u07B1\u07CA-\u07EA\u07F4\u07F5\u07FA\u0800-\u0815\u081A\u0824\u0828\u0840-\u0858\u08A0-\u08B2\u0904-\u0939\u093D\u0950\u0958-\u0961\u0971-\u0980\u0985-\u098C\u098F\u0990\u0993-\u09A8\u09AA-\u09B0\u09B2\u09B6-\u09B9\u09BD\u09CE\u09DC\u09DD\u09DF-\u09E1\u09F0\u09F1\u0A05-\u0A0A\u0A0F\u0A10\u0A13-\u0A28\u0A2A-\u0A30\u0A32\u0A33\u0A35\u0A36\u0A38\u0A39\u0A59-\u0A5C\u0A5E\u0A72-\u0A74\u0A85-\u0A8D\u0A8F-\u0A91\u0A93-\u0AA8\u0AAA-\u0AB0\u0AB2\u0AB3\u0AB5-\u0AB9\u0ABD\u0AD0\u0AE0\u0AE1\u0B05-\u0B0C\u0B0F\u0B10\u0B13-\u0B28\u0B2A-\u0B30\u0B32\u0B33\u0B35-\u0B39\u0B3D\u0B5C\u0B5D\u0B5F-\u0B61\u0B71\u0B83\u0B85-\u0B8A\u0B8E-\u0B90\u0B92-\u0B95\u0B99\u0B9A\u0B9C\u0B9E\u0B9F\u0BA3\u0BA4\u0BA8-\u0BAA\u0BAE-\u0BB9\u0BD0\u0C05-\u0C0C\u0C0E-\u0C10\u0C12-\u0C28\u0C2A-\u0C39\u0C3D\u0C58\u0C59\u0C60\u0C61\u0C85-\u0C8C\u0C8E-\u0C90\u0C92-\u0CA8\u0CAA-\u0CB3\u0CB5-\u0CB9\u0CBD\u0CDE\u0CE0\u0CE1\u0CF1\u0CF2\u0D05-\u0D0C\u0D0E-\u0D10\u0D12-\u0D3A\u0D3D\u0D4E\u0D60\u0D61\u0D7A-\u0D7F\u0D85-\u0D96\u0D9A-\u0DB1\u0DB3-\u0DBB\u0DBD\u0DC0-\u0DC6\u0E01-\u0E30\u0E32\u0E33\u0E40-\u0E46\u0E81\u0E82\u0E84\u0E87\u0E88\u0E8A\u0E8D\u0E94-\u0E97\u0E99-\u0E9F\u0EA1-\u0EA3\u0EA5\u0EA7\u0EAA\u0EAB\u0EAD-\u0EB0\u0EB2\u0EB3\u0EBD\u0EC0-\u0EC4\u0EC6\u0EDC-\u0EDF\u0F00\u0F40-\u0F47\u0F49-\u0F6C\u0F88-\u0F8C\u1000-\u102A\u103F\u1050-\u1055\u105A-\u105D\u1061\u1065\u1066\u106E-\u1070\u1075-\u1081\u108E\u10A0-\u10C5\u10C7\u10CD\u10D0-\u10FA\u10FC-\u1248\u124A-\u124D\u1250-\u1256\u1258\u125A-\u125D\u1260-\u1288\u128A-\u128D\u1290-\u12B0\u12B2-\u12B5\u12B8-\u12BE\u12C0\u12C2-\u12C5\u12C8-\u12D6\u12D8-\u1310\u1312-\u1315\u1318-\u135A\u1380-\u138F\u13A0-\u13F4\u1401-\u166C\u166F-\u167F\u1681-\u169A\u16A0-\u16EA\u16EE-\u16F8\u1700-\u170C\u170E-\u1711\u1720-\u1731\u1740-\u1751\u1760-\u176C\u176E-\u1770\u1780-\u17B3\u17D7\u17DC\u1820-\u1877\u1880-\u18A8\u18AA\u18B0-\u18F5\u1900-\u191E\u1950-\u196D\u1970-\u1974\u1980-\u19AB\u19C1-\u19C7\u1A00-\u1A16\u1A20-\u1A54\u1AA7\u1B05-\u1B33\u1B45-\u1B4B\u1B83-\u1BA0\u1BAE\u1BAF\u1BBA-\u1BE5\u1C00-\u1C23\u1C4D-\u1C4F\u1C5A-\u1C7D\u1CE9-\u1CEC\u1CEE-\u1CF1\u1CF5\u1CF6\u1D00-\u1DBF\u1E00-\u1F15\u1F18-\u1F1D\u1F20-\u1F45\u1F48-\u1F4D\u1F50-\u1F57\u1F59\u1F5B\u1F5D\u1F5F-\u1F7D\u1F80-\u1FB4\u1FB6-\u1FBC\u1FBE\u1FC2-\u1FC4\u1FC6-\u1FCC\u1FD0-\u1FD3\u1FD6-\u1FDB\u1FE0-\u1FEC\u1FF2-\u1FF4\u1FF6-\u1FFC\u2071\u207F\u2090-\u209C\u2102\u2107\u210A-\u2113\u2115\u2119-\u211D\u2124\u2126\u2128\u212A-\u212D\u212F-\u2139\u213C-\u213F\u2145-\u2149\u214E\u2160-\u2188\u2C00-\u2C2E\u2C30-\u2C5E\u2C60-\u2CE4\u2CEB-\u2CEE\u2CF2\u2CF3\u2D00-\u2D25\u2D27\u2D2D\u2D30-\u2D67\u2D6F\u2D80-\u2D96\u2DA0-\u2DA6\u2DA8-\u2DAE\u2DB0-\u2DB6\u2DB8-\u2DBE\u2DC0-\u2DC6\u2DC8-\u2DCE\u2DD0-\u2DD6\u2DD8-\u2DDE\u2E2F\u3005-\u3007\u3021-\u3029\u3031-\u3035\u3038-\u303C\u3041-\u3096\u309D-\u309F\u30A1-\u30FA\u30FC-\u30FF\u3105-\u312D\u3131-\u318E\u31A0-\u31BA\u31F0-\u31FF\u3400-\u4DB5\u4E00-\u9FCC\uA000-\uA48C\uA4D0-\uA4FD\uA500-\uA60C\uA610-\uA61F\uA62A\uA62B\uA640-\uA66E\uA67F-\uA69D\uA6A0-\uA6EF\uA717-\uA71F\uA722-\uA788\uA78B-\uA78E\uA790-\uA7AD\uA7B0\uA7B1\uA7F7-\uA801\uA803-\uA805\uA807-\uA80A\uA80C-\uA822\uA840-\uA873\uA882-\uA8B3\uA8F2-\uA8F7\uA8FB\uA90A-\uA925\uA930-\uA946\uA960-\uA97C\uA984-\uA9B2\uA9CF\uA9E0-\uA9E4\uA9E6-\uA9EF\uA9FA-\uA9FE\uAA00-\uAA28\uAA40-\uAA42\uAA44-\uAA4B\uAA60-\uAA76\uAA7A\uAA7E-\uAAAF\uAAB1\uAAB5\uAAB6\uAAB9-\uAABD\uAAC0\uAAC2\uAADB-\uAADD\uAAE0-\uAAEA\uAAF2-\uAAF4\uAB01-\uAB06\uAB09-\uAB0E\uAB11-\uAB16\uAB20-\uAB26\uAB28-\uAB2E\uAB30-\uAB5A\uAB5C-\uAB5F\uAB64\uAB65\uABC0-\uABE2\uAC00-\uD7A3\uD7B0-\uD7C6\uD7CB-\uD7FB\uF900-\uFA6D\uFA70-\uFAD9\uFB00-\uFB06\uFB13-\uFB17\uFB1D\uFB1F-\uFB28\uFB2A-\uFB36\uFB38-\uFB3C\uFB3E\uFB40\uFB41\uFB43\uFB44\uFB46-\uFBB1\uFBD3-\uFD3D\uFD50-\uFD8F\uFD92-\uFDC7\uFDF0-\uFDFB\uFE70-\uFE74\uFE76-\uFEFC\uFF21-\uFF3A\uFF41-\uFF5A\uFF66-\uFFBE\uFFC2-\uFFC7\uFFCA-\uFFCF\uFFD2-\uFFD7\uFFDA-\uFFDC";
  var nonASCIIidentifierChars = "\u0300-\u036F\u0483-\u0487\u0591-\u05BD\u05BF\u05C1\u05C2\u05C4\u05C5\u05C7\u0610-\u061A\u064B-\u0669\u0670\u06D6-\u06DC\u06DF-\u06E4\u06E7\u06E8\u06EA-\u06ED\u06F0-\u06F9\u0711\u0730-\u074A\u07A6-\u07B0\u07C0-\u07C9\u07EB-\u07F3\u0816-\u0819\u081B-\u0823\u0825-\u0827\u0829-\u082D\u0859-\u085B\u08E4-\u0903\u093A-\u093C\u093E-\u094F\u0951-\u0957\u0962\u0963\u0966-\u096F\u0981-\u0983\u09BC\u09BE-\u09C4\u09C7\u09C8\u09CB-\u09CD\u09D7\u09E2\u09E3\u09E6-\u09EF\u0A01-\u0A03\u0A3C\u0A3E-\u0A42\u0A47\u0A48\u0A4B-\u0A4D\u0A51\u0A66-\u0A71\u0A75\u0A81-\u0A83\u0ABC\u0ABE-\u0AC5\u0AC7-\u0AC9\u0ACB-\u0ACD\u0AE2\u0AE3\u0AE6-\u0AEF\u0B01-\u0B03\u0B3C\u0B3E-\u0B44\u0B47\u0B48\u0B4B-\u0B4D\u0B56\u0B57\u0B62\u0B63\u0B66-\u0B6F\u0B82\u0BBE-\u0BC2\u0BC6-\u0BC8\u0BCA-\u0BCD\u0BD7\u0BE6-\u0BEF\u0C00-\u0C03\u0C3E-\u0C44\u0C46-\u0C48\u0C4A-\u0C4D\u0C55\u0C56\u0C62\u0C63\u0C66-\u0C6F\u0C81-\u0C83\u0CBC\u0CBE-\u0CC4\u0CC6-\u0CC8\u0CCA-\u0CCD\u0CD5\u0CD6\u0CE2\u0CE3\u0CE6-\u0CEF\u0D01-\u0D03\u0D3E-\u0D44\u0D46-\u0D48\u0D4A-\u0D4D\u0D57\u0D62\u0D63\u0D66-\u0D6F\u0D82\u0D83\u0DCA\u0DCF-\u0DD4\u0DD6\u0DD8-\u0DDF\u0DE6-\u0DEF\u0DF2\u0DF3\u0E31\u0E34-\u0E3A\u0E47-\u0E4E\u0E50-\u0E59\u0EB1\u0EB4-\u0EB9\u0EBB\u0EBC\u0EC8-\u0ECD\u0ED0-\u0ED9\u0F18\u0F19\u0F20-\u0F29\u0F35\u0F37\u0F39\u0F3E\u0F3F\u0F71-\u0F84\u0F86\u0F87\u0F8D-\u0F97\u0F99-\u0FBC\u0FC6\u102B-\u103E\u1040-\u1049\u1056-\u1059\u105E-\u1060\u1062-\u1064\u1067-\u106D\u1071-\u1074\u1082-\u108D\u108F-\u109D\u135D-\u135F\u1712-\u1714\u1732-\u1734\u1752\u1753\u1772\u1773\u17B4-\u17D3\u17DD\u17E0-\u17E9\u180B-\u180D\u1810-\u1819\u18A9\u1920-\u192B\u1930-\u193B\u1946-\u194F\u19B0-\u19C0\u19C8\u19C9\u19D0-\u19D9\u1A17-\u1A1B\u1A55-\u1A5E\u1A60-\u1A7C\u1A7F-\u1A89\u1A90-\u1A99\u1AB0-\u1ABD\u1B00-\u1B04\u1B34-\u1B44\u1B50-\u1B59\u1B6B-\u1B73\u1B80-\u1B82\u1BA1-\u1BAD\u1BB0-\u1BB9\u1BE6-\u1BF3\u1C24-\u1C37\u1C40-\u1C49\u1C50-\u1C59\u1CD0-\u1CD2\u1CD4-\u1CE8\u1CED\u1CF2-\u1CF4\u1CF8\u1CF9\u1DC0-\u1DF5\u1DFC-\u1DFF\u200C\u200D\u203F\u2040\u2054\u20D0-\u20DC\u20E1\u20E5-\u20F0\u2CEF-\u2CF1\u2D7F\u2DE0-\u2DFF\u302A-\u302F\u3099\u309A\uA620-\uA629\uA66F\uA674-\uA67D\uA69F\uA6F0\uA6F1\uA802\uA806\uA80B\uA823-\uA827\uA880\uA881\uA8B4-\uA8C4\uA8D0-\uA8D9\uA8E0-\uA8F1\uA900-\uA909\uA926-\uA92D\uA947-\uA953\uA980-\uA983\uA9B3-\uA9C0\uA9D0-\uA9D9\uA9E5\uA9F0-\uA9F9\uAA29-\uAA36\uAA43\uAA4C\uAA4D\uAA50-\uAA59\uAA7B-\uAA7D\uAAB0\uAAB2-\uAAB4\uAAB7\uAAB8\uAABE\uAABF\uAAC1\uAAEB-\uAAEF\uAAF5\uAAF6\uABE3-\uABEA\uABEC\uABED\uABF0-\uABF9\uFB1E\uFE00-\uFE0F\uFE20-\uFE2D\uFE33\uFE34\uFE4D-\uFE4F\uFF10-\uFF19\uFF3F";
  var nonASCIIidentifierStart = new RegExp("[" + nonASCIIidentifierStartChars + "]");
  var nonASCIIidentifier = new RegExp("[" + nonASCIIidentifierStartChars + nonASCIIidentifierChars + "]");

  var decimalNumber = /^\d+$/;
  var hexNumber = /^[\da-fA-F]+$/;

  // Whether a single character denotes a newline.

  var newline = /[\n\r\u2028\u2029]/;

  function isNewLine(code) {
    return code === 10 || code === 13 || code === 0x2028 || code == 0x2029;
  }

  // Matches a whole line break (where CRLF is considered a single
  // line break). Used to count lines.

  var lineBreak = /\r\n|[\n\r\u2028\u2029]/g;

  // Test whether a given character code starts an identifier.

  var isIdentifierStart = exports.isIdentifierStart = function(code) {
    if (code < 65) return code === 36;
    if (code < 91) return true;
    if (code < 97) return code === 95;
    if (code < 123)return true;
    return code >= 0xaa && nonASCIIidentifierStart.test(String.fromCharCode(code));
  };

  // Test whether a given character is part of an identifier.

  var isIdentifierChar = exports.isIdentifierChar = function(code) {
    if (code < 48) return code === 36;
    if (code < 58) return true;
    if (code < 65) return false;
    if (code < 91) return true;
    if (code < 97) return code === 95;
    if (code < 123)return true;
    return code >= 0xaa && nonASCIIidentifier.test(String.fromCharCode(code));
  };

  // ## Tokenizer

  // These are used when `options.locations` is on, for the
  // `tokStartLoc` and `tokEndLoc` properties.

  function Position(line, col) {
    this.line = line;
    this.column = col;
  }

  Position.prototype.offset = function(n) {
    return new Position(this.line, this.column + n);
  }

  function curPosition() {
    return new Position(tokCurLine, tokPos - tokLineStart);
  }

  // Reset the token state. Used at the start of a parse.

  function initTokenState(pos) {
    if (pos) {
      tokPos = pos;
      tokLineStart = Math.max(0, input.lastIndexOf("\n", pos));
      tokCurLine = input.slice(0, tokLineStart).split(newline).length;
    } else {
      tokCurLine = 1;
      tokPos = tokLineStart = 0;
    }
    tokRegexpAllowed = true;
    metParenL = 0;
    inType = inXJSChild = inXJSTag = false;
    templates = [];
    if (tokPos === 0 && options.allowHashBang && input.slice(0, 2) === '#!') {
      skipLineComment(2);
    }
  }

  // Called at the end of every token. Sets `tokEnd`, `tokVal`, and
  // `tokRegexpAllowed`, and skips the space after the token, so that
  // the next one's `tokStart` will point at the right position.

  function finishToken(type, val, shouldSkipSpace) {
    tokEnd = tokPos;
    if (options.locations) tokEndLoc = curPosition();
    tokType = type;
    if (shouldSkipSpace !== false) skipSpace();
    tokVal = val;
    tokRegexpAllowed = type.beforeExpr;
    if (options.onToken) {
      options.onToken(new Token());
    }
  }

  function skipBlockComment() {
    var startLoc = options.onComment && options.locations && curPosition();
    var start = tokPos, end = input.indexOf("*/", tokPos += 2);
    if (end === -1) raise(tokPos - 2, "Unterminated comment");
    tokPos = end + 2;
    if (options.locations) {
      lineBreak.lastIndex = start;
      var match;
      while ((match = lineBreak.exec(input)) && match.index < tokPos) {
        ++tokCurLine;
        tokLineStart = match.index + match[0].length;
      }
    }
    if (options.onComment)
      options.onComment(true, input.slice(start + 2, end), start, tokPos,
                        startLoc, options.locations && curPosition());
  }

  function skipLineComment(startSkip) {
    var start = tokPos;
    var startLoc = options.onComment && options.locations && curPosition();
    var ch = input.charCodeAt(tokPos+=startSkip);
    while (tokPos < inputLen && ch !== 10 && ch !== 13 && ch !== 8232 && ch !== 8233) {
      ++tokPos;
      ch = input.charCodeAt(tokPos);
    }
    if (options.onComment)
      options.onComment(false, input.slice(start + startSkip, tokPos), start, tokPos,
                        startLoc, options.locations && curPosition());
  }

  // Called at the start of the parse and after every token. Skips
  // whitespace and comments, and.

  function skipSpace() {
    while (tokPos < inputLen) {
      var ch = input.charCodeAt(tokPos);
      if (ch === 32) { // ' '
        ++tokPos;
      } else if (ch === 13) {
        ++tokPos;
        var next = input.charCodeAt(tokPos);
        if (next === 10) {
          ++tokPos;
        }
        if (options.locations) {
          ++tokCurLine;
          tokLineStart = tokPos;
        }
      } else if (ch === 10 || ch === 8232 || ch === 8233) {
        ++tokPos;
        if (options.locations) {
          ++tokCurLine;
          tokLineStart = tokPos;
        }
      } else if (ch > 8 && ch < 14) {
        ++tokPos;
      } else if (ch === 47) { // '/'
        var next = input.charCodeAt(tokPos + 1);
        if (next === 42) { // '*'
          skipBlockComment();
        } else if (next === 47) { // '/'
          skipLineComment(2);
        } else break;
      } else if (ch === 160) { // '\xa0'
        ++tokPos;
      } else if (ch >= 5760 && nonASCIIwhitespace.test(String.fromCharCode(ch))) {
        ++tokPos;
      } else {
        break;
      }
    }
  }

  // ### Token reading

  // This is the function that is called to fetch the next token. It
  // is somewhat obscure, because it works in character codes rather
  // than characters, and because operator parsing has been inlined
  // into it.
  //
  // All in the name of speed.
  //
  // The `forceRegexp` parameter is used in the one case where the
  // `tokRegexpAllowed` trick does not work. See `parseStatement`.

  function readToken_dot() {
    var next = input.charCodeAt(tokPos + 1);
    if (next >= 48 && next <= 57) return readNumber(true);
    var next2 = input.charCodeAt(tokPos + 2);
    if (options.playground && next === 63) { // 63
      tokPos += 2;
      return finishToken(_dotQuestion);
    } else if (options.ecmaVersion >= 6 && next === 46 && next2 === 46) { // 46 = dot '.'
      tokPos += 3;
      return finishToken(_ellipsis);
    } else {
      ++tokPos;
      return finishToken(_dot);
    }
  }

  function readToken_slash() { // '/'
    var next = input.charCodeAt(tokPos + 1);
    if (tokRegexpAllowed) {++tokPos; return readRegexp();}
    if (next === 61) return finishOp(_assign, 2);
    return finishOp(_slash, 1);
  }

  function readToken_modulo() { // '%'
    var next = input.charCodeAt(tokPos + 1);
    if (next === 61) return finishOp(_assign, 2);
    return finishOp(_modulo, 1);
  }

  function readToken_mult() { // '*'
    var type = _star;
    var width = 1;
    var next = input.charCodeAt(tokPos + 1);

    if (options.ecmaVersion >= 7 && next === 42) { // '*'
      width++;
      next = input.charCodeAt(tokPos + 2);
      type = _exponent;
    }

    if (next === 61) { // '='
      width++;
      type = _assign;
    }
    
    return finishOp(type, width);
  }

  function readToken_pipe_amp(code) { // '|&'
    var next = input.charCodeAt(tokPos + 1);
    if (next === code) return finishOp(code === 124 ? _logicalOR : _logicalAND, 2);
    if (next === 61) return finishOp(_assign, 2);
    return finishOp(code === 124 ? _bitwiseOR : _bitwiseAND, 1);
  }

  function readToken_caret() { // '^'
    var next = input.charCodeAt(tokPos + 1);
    if (next === 61) return finishOp(_assign, 2);
    return finishOp(_bitwiseXOR, 1);
  }

  function readToken_plus_min(code) { // '+-'
    var next = input.charCodeAt(tokPos + 1);
    if (next === code) {
      if (next == 45 && input.charCodeAt(tokPos + 2) == 62 &&
          newline.test(input.slice(lastEnd, tokPos))) {
        // A `-->` line comment
        skipLineComment(3);
        skipSpace();
        return readToken();
      }
      return finishOp(_incDec, 2);
    }
    if (next === 61) return finishOp(_assign, 2);
    return finishOp(_plusMin, 1);
  }

  function readToken_lt_gt(code) { // '<>'
    var next = input.charCodeAt(tokPos + 1);
    var size = 1;
    if (!inType && next === code) {
      size = code === 62 && input.charCodeAt(tokPos + 2) === 62 ? 3 : 2;
      if (input.charCodeAt(tokPos + size) === 61) return finishOp(_assign, size + 1);
      return finishOp(_bitShift, size);
    }
    if (next == 33 && code == 60 && input.charCodeAt(tokPos + 2) == 45 &&
        input.charCodeAt(tokPos + 3) == 45) {
      // `<!--`, an XML-style comment that should be interpreted as a line comment
      skipLineComment(4);
      skipSpace();
      return readToken();
    }
    if (next === 61) {
      size = input.charCodeAt(tokPos + 2) === 61 ? 3 : 2;
      return finishOp(_relational, size);
    }
    if (next === 47) {
      // '</', beginning of JSX closing element
      size = 2;
      return finishOp(_ltSlash, size);
    }
    return code === 60 ? finishOp(_lt, size) : finishOp(_gt, size, !inXJSTag);
  }

  function readToken_eq_excl(code) { // '=!', '=>'
    var next = input.charCodeAt(tokPos + 1);
    if (next === 61) return finishOp(_equality, input.charCodeAt(tokPos + 2) === 61 ? 3 : 2);
    if (code === 61 && next === 62 && options.ecmaVersion >= 6) { // '=>'
      tokPos += 2;
      return finishToken(_arrow);
    }
    return finishOp(code === 61 ? _eq : _prefix, 1);
  }

  // Get token inside ES6 template (special rules work there).

  function getTemplateToken(code) {
    // '`' and '${' have special meanings, but they should follow
    // string (can be empty)
    if (tokType === _string) {
      if (code === 96) { // '`'
        ++tokPos;
        return finishToken(_bquote);
      } else if (code === 36 && input.charCodeAt(tokPos + 1) === 123) { // '${'
        tokPos += 2;
        return finishToken(_dollarBraceL);
      }
    }
    // anything else is considered string literal
    return readTmplString();
  }

  function getTokenFromCode(code) {
    switch(code) {
      // The interpretation of a dot depends on whether it is followed
      // by a digit or another two dots.
    case 46: // '.'
      return readToken_dot();

      // Punctuation tokens.
    case 40: ++tokPos; return finishToken(_parenL);
    case 41: ++tokPos; return finishToken(_parenR);
    case 59: ++tokPos; return finishToken(_semi);
    case 44: ++tokPos; return finishToken(_comma);
    case 91: ++tokPos; return finishToken(_bracketL);
    case 93: ++tokPos; return finishToken(_bracketR);
    case 123:
      ++tokPos;
      if (templates.length) ++templates[templates.length - 1];
      return finishToken(_braceL);
    case 125:
      ++tokPos;
      if (templates.length && --templates[templates.length - 1] === 0)
        return readTemplateString(_templateContinued);
      else
        return finishToken(_braceR);
    case 63: ++tokPos; return finishToken(_question);

    case 64:
      if (options.playground) {
        ++tokPos;
        return finishToken(_at);
      }

    case 35:
      if (options.playground) {
        ++tokPos;
        return finishToken(_hash);
      }

    case 58:
      ++tokPos;
      if (options.ecmaVersion >= 7) {
        var next = input.charCodeAt(tokPos);
        if (next === 58) {
          ++tokPos;
          return finishToken(_paamayimNekudotayim);
        }
      }
      return finishToken(_colon);

    case 96: // '`'
      if (options.ecmaVersion >= 6) {
        ++tokPos;
        return readTemplateString(_template);
      }

    case 48: // '0'
      var next = input.charCodeAt(tokPos + 1);
      if (next === 120 || next === 88) return readRadixNumber(16); // '0x', '0X' - hex number
      if (options.ecmaVersion >= 6) {
        if (next === 111 || next === 79) return readRadixNumber(8); // '0o', '0O' - octal number
        if (next === 98 || next === 66) return readRadixNumber(2); // '0b', '0B' - binary number
      }
      // Anything else beginning with a digit is an integer, octal
      // number, or float.
    case 49: case 50: case 51: case 52: case 53: case 54: case 55: case 56: case 57: // 1-9
      return readNumber(false);

      // Quotes produce strings.
    case 34: case 39: // '"', "'"
      return inXJSTag ? readXJSStringLiteral() : readString(code);

    // Operators are parsed inline in tiny state machines. '=' (61) is
    // often referred to. `finishOp` simply skips the amount of
    // characters it is given as second argument, and returns a token
    // of the type given by its first argument.

    case 47: // '/'
      return readToken_slash();

    case 37: // '%'
      return readToken_modulo();

    case 42: // '*'
      return readToken_mult();

    case 124: case 38: // '|&'
      return readToken_pipe_amp(code);

    case 94: // '^'
      return readToken_caret();

    case 43: case 45: // '+-'
      return readToken_plus_min(code);

    case 60: case 62: // '<>'
      return readToken_lt_gt(code);

    case 61: case 33: // '=!'
      return readToken_eq_excl(code);

    case 126: // '~'
      return finishOp(_prefix, 1);
    }

    return false;
  }

  function readToken(forceRegexp) {
    if (!forceRegexp) tokStart = tokPos;
    else tokPos = tokStart + 1;
    if (options.locations) tokStartLoc = curPosition();
    if (forceRegexp) return readRegexp();
    if (tokPos >= inputLen) return finishToken(_eof);

    var code = input.charCodeAt(tokPos);

    // JSX content - either simple text, start of <tag> or {expression}
    if (inXJSChild && tokType !== _braceL && code !== 60 && code !== 123 && code !== 125) {
      return readXJSText(['<', '{']);
    }

    // Identifier or keyword. '\uXXXX' sequences are allowed in
    // identifiers, so '\' also dispatches to that.
    if (isIdentifierStart(code) || code === 92 /* '\' */) return readWord();

    var tok = getTokenFromCode(code);

    if (tok === false) {
      // If we are here, we either found a non-ASCII identifier
      // character, or something that's entirely disallowed.
      var ch = String.fromCharCode(code);
      if (ch === "\\" || nonASCIIidentifierStart.test(ch)) return readWord();
      raise(tokPos, "Unexpected character '" + ch + "'");
    }
    return tok;
  }

  function finishOp(type, size, shouldSkipSpace) {
    var str = input.slice(tokPos, tokPos + size);
    tokPos += size;
    finishToken(type, str, shouldSkipSpace);
  }

  var regexpUnicodeSupport = false;
  try { new RegExp("\uffff", "u"); regexpUnicodeSupport = true; }
  catch(e) {}

  // Parse a regular expression. Some context-awareness is necessary,
  // since a '/' inside a '[]' set does not end the expression.

  function readRegexp() {
    var content = "", escaped, inClass, start = tokPos;
    for (;;) {
      if (tokPos >= inputLen) raise(start, "Unterminated regular expression");
      var ch = nextChar();
      if (newline.test(ch)) raise(start, "Unterminated regular expression");
      if (!escaped) {
        if (ch === "[") inClass = true;
        else if (ch === "]" && inClass) inClass = false;
        else if (ch === "/" && !inClass) break;
        escaped = ch === "\\";
      } else escaped = false;
      ++tokPos;
    }
    var content = input.slice(start, tokPos);
    ++tokPos;
    // Need to use `readWord1` because '\uXXXX' sequences are allowed
    // here (don't ask).
    var mods = readWord1();
    // Detect invalid regular expressions.
    var tmp = content;
    if (mods) {
      var validFlags = /^[gmsiy]*$/;
      if (options.ecmaVersion >= 6) validFlags = /^[gmsiyu]*$/;
      if (!validFlags.test(mods)) raise(start, "Invalid regular expression flag");
      if (mods.indexOf('u') >= 0 && !regexpUnicodeSupport) {
        // Replace each astral symbol and every Unicode code point
        // escape sequence that represents such a symbol with a single
        // ASCII symbol to avoid throwing on regular expressions that
        // are only valid in combination with the `/u` flag.
        tmp = tmp
          .replace(/\\u\{([0-9a-fA-F]{5,6})\}/g, "x")
          .replace(/[\uD800-\uDBFF][\uDC00-\uDFFF]/g, "x");
      }
    }
    // Detect invalid regular expressions.
    try {
      new RegExp(tmp);
    } catch (e) {
      if (e instanceof SyntaxError) raise(start, "Error parsing regular expression: " + e.message);
      raise(e);
    }
    // Get a regular expression object for this pattern-flag pair, or `null` in
    // case the current environment doesn't support the flags it uses.
    try {
      var value = new RegExp(content, mods);
    } catch (err) {
      value = null;
  }
    return finishToken(_regexp, {pattern: content, flags: mods, value: value});
  }

  // Read an integer in the given radix. Return null if zero digits
  // were read, the integer value otherwise. When `len` is given, this
  // will return `null` unless the integer has exactly `len` digits.

  function readInt(radix, len) {
    var start = tokPos, total = 0;
    for (var i = 0, e = len == null ? Infinity : len; i < e; ++i) {
      var code = input.charCodeAt(tokPos), val;
      if (code >= 97) val = code - 97 + 10; // a
      else if (code >= 65) val = code - 65 + 10; // A
      else if (code >= 48 && code <= 57) val = code - 48; // 0-9
      else val = Infinity;
      if (val >= radix) break;
      ++tokPos;
      total = total * radix + val;
    }
    if (tokPos === start || len != null && tokPos - start !== len) return null;

    return total;
  }

  function readRadixNumber(radix) {
    tokPos += 2; // 0x
    var val = readInt(radix);
    if (val == null) raise(tokStart + 2, "Expected number in radix " + radix);
    if (isIdentifierStart(input.charCodeAt(tokPos))) raise(tokPos, "Identifier directly after number");
    return finishToken(_num, val);
  }

  // Read an integer, octal integer, or floating-point number.

  function readNumber(startsWithDot) {
    var start = tokPos, isFloat = false, octal = input.charCodeAt(tokPos) === 48;
    if (!startsWithDot && readInt(10) === null) raise(start, "Invalid number");
    if (input.charCodeAt(tokPos) === 46) {
      ++tokPos;
      readInt(10);
      isFloat = true;
    }
    var next = input.charCodeAt(tokPos);
    if (next === 69 || next === 101) { // 'eE'
      next = input.charCodeAt(++tokPos);
      if (next === 43 || next === 45) ++tokPos; // '+-'
      if (readInt(10) === null) raise(start, "Invalid number");
      isFloat = true;
    }
    if (isIdentifierStart(input.charCodeAt(tokPos))) raise(tokPos, "Identifier directly after number");

    var str = input.slice(start, tokPos), val;
    if (isFloat) val = parseFloat(str);
    else if (!octal || str.length === 1) val = parseInt(str, 10);
    else if (/[89]/.test(str) || strict) raise(start, "Invalid number");
    else val = parseInt(str, 8);
    return finishToken(_num, val);
  }

  // Read a string value, interpreting backslash-escapes.

  function readCodePoint() {
    var ch = input.charCodeAt(tokPos), code;
    
    if (ch === 123) {
      if (options.ecmaVersion < 6) unexpected();
      ++tokPos;
      code = readHexChar(input.indexOf('}', tokPos) - tokPos);
      ++tokPos;
      if (code > 0x10FFFF) unexpected();
    } else {
      code = readHexChar(4);
    }

    // UTF-16 Encoding
    if (code <= 0xFFFF) {
      return String.fromCharCode(code);
    }
    var cu1 = ((code - 0x10000) >> 10) + 0xD800;
    var cu2 = ((code - 0x10000) & 1023) + 0xDC00;
    return String.fromCharCode(cu1, cu2);
  }

  function readString(quote) {
    ++tokPos;
    var out = "";
    for (;;) {
      if (tokPos >= inputLen) raise(tokStart, "Unterminated string constant");
      var ch = input.charCodeAt(tokPos);
      if (ch === quote) {
        ++tokPos;
        return finishToken(_string, out);
      }
      if (ch === 92) { // '\'
        out += readEscapedChar();
      } else {
        ++tokPos;
        if (newline.test(String.fromCharCode(ch))) {
          raise(tokStart, "Unterminated string constant");
          }
        out += String.fromCharCode(ch); // '\'
        }
    }
  }

  function readTemplateString(type) {
    if (type == _templateContinued) templates.pop();
    var out = "", start = tokPos;;
    for (;;) {
      if (tokPos >= inputLen) raise(tokStart, "Unterminated template");
      var ch = input.charAt(tokPos);
      if (ch === "`" || ch === "$" && input.charCodeAt(tokPos + 1) === 123) { // '`', '${'
        var raw = input.slice(start, tokPos);
        ++tokPos;
        if (ch == "$") { ++tokPos; templates.push(1); }
        return finishToken(type, {cooked: out, raw: raw});
      }

      if (ch === "\\") { // '\'
        out += readEscapedChar();
      } else {
        ++tokPos;
        if (newline.test(ch)) {
          if (ch === "\r" && input.charCodeAt(tokPos) === 10) {
            ++tokPos;
            ch = "\n";
          }
          if (options.locations) {
            ++tokCurLine;
            tokLineStart = tokPos;
          }
        }
        out += ch;
      }
    }
  }

  // Used to read escaped characters

  function readEscapedChar() {
    var ch = input.charCodeAt(++tokPos);
    var octal = /^[0-7]+/.exec(input.slice(tokPos, tokPos + 3));
    if (octal) octal = octal[0];
    while (octal && parseInt(octal, 8) > 255) octal = octal.slice(0, -1);
    if (octal === "0") octal = null;
    ++tokPos;
    if (octal) {
      if (strict) raise(tokPos - 2, "Octal literal in strict mode");
      tokPos += octal.length - 1;
      return String.fromCharCode(parseInt(octal, 8));
    } else {
      switch (ch) {
        case 110: return "\n"; // 'n' -> '\n'
        case 114: return "\r"; // 'r' -> '\r'
        case 120: return String.fromCharCode(readHexChar(2)); // 'x'
        case 117: return readCodePoint(); // 'u'
        case 116: return "\t"; // 't' -> '\t'
        case 98: return "\b"; // 'b' -> '\b'
        case 118: return "\u000b"; // 'v' -> '\u000b'
        case 102: return "\f"; // 'f' -> '\f'
        case 48: return "\0"; // 0 -> '\0'
        case 13: if (input.charCodeAt(tokPos) === 10) ++tokPos; // '\r\n'
        case 10: // ' \n'
          if (options.locations) { tokLineStart = tokPos; ++tokCurLine; }
          return "";
        default: return String.fromCharCode(ch);
      }
    }
  }

  var XHTMLEntities = {
    quot: '\u0022',
    amp: '&',
    apos: '\u0027',
    lt: '<',
    gt: '>',
    nbsp: '\u00A0',
    iexcl: '\u00A1',
    cent: '\u00A2',
    pound: '\u00A3',
    curren: '\u00A4',
    yen: '\u00A5',
    brvbar: '\u00A6',
    sect: '\u00A7',
    uml: '\u00A8',
    copy: '\u00A9',
    ordf: '\u00AA',
    laquo: '\u00AB',
    not: '\u00AC',
    shy: '\u00AD',
    reg: '\u00AE',
    macr: '\u00AF',
    deg: '\u00B0',
    plusmn: '\u00B1',
    sup2: '\u00B2',
    sup3: '\u00B3',
    acute: '\u00B4',
    micro: '\u00B5',
    para: '\u00B6',
    middot: '\u00B7',
    cedil: '\u00B8',
    sup1: '\u00B9',
    ordm: '\u00BA',
    raquo: '\u00BB',
    frac14: '\u00BC',
    frac12: '\u00BD',
    frac34: '\u00BE',
    iquest: '\u00BF',
    Agrave: '\u00C0',
    Aacute: '\u00C1',
    Acirc: '\u00C2',
    Atilde: '\u00C3',
    Auml: '\u00C4',
    Aring: '\u00C5',
    AElig: '\u00C6',
    Ccedil: '\u00C7',
    Egrave: '\u00C8',
    Eacute: '\u00C9',
    Ecirc: '\u00CA',
    Euml: '\u00CB',
    Igrave: '\u00CC',
    Iacute: '\u00CD',
    Icirc: '\u00CE',
    Iuml: '\u00CF',
    ETH: '\u00D0',
    Ntilde: '\u00D1',
    Ograve: '\u00D2',
    Oacute: '\u00D3',
    Ocirc: '\u00D4',
    Otilde: '\u00D5',
    Ouml: '\u00D6',
    times: '\u00D7',
    Oslash: '\u00D8',
    Ugrave: '\u00D9',
    Uacute: '\u00DA',
    Ucirc: '\u00DB',
    Uuml: '\u00DC',
    Yacute: '\u00DD',
    THORN: '\u00DE',
    szlig: '\u00DF',
    agrave: '\u00E0',
    aacute: '\u00E1',
    acirc: '\u00E2',
    atilde: '\u00E3',
    auml: '\u00E4',
    aring: '\u00E5',
    aelig: '\u00E6',
    ccedil: '\u00E7',
    egrave: '\u00E8',
    eacute: '\u00E9',
    ecirc: '\u00EA',
    euml: '\u00EB',
    igrave: '\u00EC',
    iacute: '\u00ED',
    icirc: '\u00EE',
    iuml: '\u00EF',
    eth: '\u00F0',
    ntilde: '\u00F1',
    ograve: '\u00F2',
    oacute: '\u00F3',
    ocirc: '\u00F4',
    otilde: '\u00F5',
    ouml: '\u00F6',
    divide: '\u00F7',
    oslash: '\u00F8',
    ugrave: '\u00F9',
    uacute: '\u00FA',
    ucirc: '\u00FB',
    uuml: '\u00FC',
    yacute: '\u00FD',
    thorn: '\u00FE',
    yuml: '\u00FF',
    OElig: '\u0152',
    oelig: '\u0153',
    Scaron: '\u0160',
    scaron: '\u0161',
    Yuml: '\u0178',
    fnof: '\u0192',
    circ: '\u02C6',
    tilde: '\u02DC',
    Alpha: '\u0391',
    Beta: '\u0392',
    Gamma: '\u0393',
    Delta: '\u0394',
    Epsilon: '\u0395',
    Zeta: '\u0396',
    Eta: '\u0397',
    Theta: '\u0398',
    Iota: '\u0399',
    Kappa: '\u039A',
    Lambda: '\u039B',
    Mu: '\u039C',
    Nu: '\u039D',
    Xi: '\u039E',
    Omicron: '\u039F',
    Pi: '\u03A0',
    Rho: '\u03A1',
    Sigma: '\u03A3',
    Tau: '\u03A4',
    Upsilon: '\u03A5',
    Phi: '\u03A6',
    Chi: '\u03A7',
    Psi: '\u03A8',
    Omega: '\u03A9',
    alpha: '\u03B1',
    beta: '\u03B2',
    gamma: '\u03B3',
    delta: '\u03B4',
    epsilon: '\u03B5',
    zeta: '\u03B6',
    eta: '\u03B7',
    theta: '\u03B8',
    iota: '\u03B9',
    kappa: '\u03BA',
    lambda: '\u03BB',
    mu: '\u03BC',
    nu: '\u03BD',
    xi: '\u03BE',
    omicron: '\u03BF',
    pi: '\u03C0',
    rho: '\u03C1',
    sigmaf: '\u03C2',
    sigma: '\u03C3',
    tau: '\u03C4',
    upsilon: '\u03C5',
    phi: '\u03C6',
    chi: '\u03C7',
    psi: '\u03C8',
    omega: '\u03C9',
    thetasym: '\u03D1',
    upsih: '\u03D2',
    piv: '\u03D6',
    ensp: '\u2002',
    emsp: '\u2003',
    thinsp: '\u2009',
    zwnj: '\u200C',
    zwj: '\u200D',
    lrm: '\u200E',
    rlm: '\u200F',
    ndash: '\u2013',
    mdash: '\u2014',
    lsquo: '\u2018',
    rsquo: '\u2019',
    sbquo: '\u201A',
    ldquo: '\u201C',
    rdquo: '\u201D',
    bdquo: '\u201E',
    dagger: '\u2020',
    Dagger: '\u2021',
    bull: '\u2022',
    hellip: '\u2026',
    permil: '\u2030',
    prime: '\u2032',
    Prime: '\u2033',
    lsaquo: '\u2039',
    rsaquo: '\u203A',
    oline: '\u203E',
    frasl: '\u2044',
    euro: '\u20AC',
    image: '\u2111',
    weierp: '\u2118',
    real: '\u211C',
    trade: '\u2122',
    alefsym: '\u2135',
    larr: '\u2190',
    uarr: '\u2191',
    rarr: '\u2192',
    darr: '\u2193',
    harr: '\u2194',
    crarr: '\u21B5',
    lArr: '\u21D0',
    uArr: '\u21D1',
    rArr: '\u21D2',
    dArr: '\u21D3',
    hArr: '\u21D4',
    forall: '\u2200',
    part: '\u2202',
    exist: '\u2203',
    empty: '\u2205',
    nabla: '\u2207',
    isin: '\u2208',
    notin: '\u2209',
    ni: '\u220B',
    prod: '\u220F',
    sum: '\u2211',
    minus: '\u2212',
    lowast: '\u2217',
    radic: '\u221A',
    prop: '\u221D',
    infin: '\u221E',
    ang: '\u2220',
    and: '\u2227',
    or: '\u2228',
    cap: '\u2229',
    cup: '\u222A',
    'int': '\u222B',
    there4: '\u2234',
    sim: '\u223C',
    cong: '\u2245',
    asymp: '\u2248',
    ne: '\u2260',
    equiv: '\u2261',
    le: '\u2264',
    ge: '\u2265',
    sub: '\u2282',
    sup: '\u2283',
    nsub: '\u2284',
    sube: '\u2286',
    supe: '\u2287',
    oplus: '\u2295',
    otimes: '\u2297',
    perp: '\u22A5',
    sdot: '\u22C5',
    lceil: '\u2308',
    rceil: '\u2309',
    lfloor: '\u230A',
    rfloor: '\u230B',
    lang: '\u2329',
    rang: '\u232A',
    loz: '\u25CA',
    spades: '\u2660',
    clubs: '\u2663',
    hearts: '\u2665',
    diams: '\u2666'
  };

  function readXJSEntity() {
    var str = '', count = 0, entity;
    var ch = nextChar();
    if (ch !== '&') raise(tokPos, "Entity must start with an ampersand");
    var startPos = ++tokPos;
    while (tokPos < inputLen && count++ < 10) {
      ch = nextChar();
      tokPos++;
      if (ch === ';') {
        if (str[0] === '#') {
          if (str[1] === 'x') {
            str = str.substr(2);
            if (hexNumber.test(str)) {
              entity = String.fromCharCode(parseInt(str, 16));
            }
          } else {
            str = str.substr(1);
            if (decimalNumber.test(str)) {
              entity = String.fromCharCode(parseInt(str, 10));
            }
          }
        } else {
          entity = XHTMLEntities[str];
        }
        break;
      }
      str += ch;
    }
    if (!entity) {
      tokPos = startPos;
      return '&';
    }
    return entity;
  }

  function readXJSText(stopChars) {
    var str = '';
    while (tokPos < inputLen) {
      var ch = nextChar();
      if (stopChars.indexOf(ch) !== -1) {
        break;
      }
      if (ch === '&') {
        str += readXJSEntity();
      } else {
        ++tokPos;
        if (ch === '\r' && nextChar() === '\n') {
          str += ch;
          ++tokPos;
          ch = '\n';
        }
        if (ch === '\n' && options.locations) {
          tokLineStart = tokPos;
          ++tokCurLine;
        }
        str += ch;
      }
    }
    return finishToken(_xjsText, str);
  }

  function readXJSStringLiteral() {
    var quote = input.charCodeAt(tokPos);

    if (quote !== 34 && quote !== 39) {
      raise("String literal must starts with a quote");
    }

    ++tokPos;

    readXJSText([String.fromCharCode(quote)]);

    if (quote !== input.charCodeAt(tokPos)) {
      unexpected();
    }

    ++tokPos;

    return finishToken(tokType, tokVal);
  }

  // Used to read character escape sequences ('\x', '\u', '\U').

  function readHexChar(len) {
    var n = readInt(16, len);
    if (n === null) raise(tokStart, "Bad character escape sequence");
    return n;
  }

  // Used to signal to callers of `readWord1` whether the word
  // contained any escape sequences. This is needed because words with
  // escape sequences must not be interpreted as keywords.

  var containsEsc;

  // Read an identifier, and return it as a string. Sets `containsEsc`
  // to whether the word contained a '\u' escape.
  //
  // Only builds up the word character-by-character when it actually
  // containeds an escape, as a micro-optimization.

  function readWord1() {
    containsEsc = false;
    var word, first = true, start = tokPos;
    for (;;) {
      var ch = input.charCodeAt(tokPos);
      if (isIdentifierChar(ch) || (inXJSTag && ch === 45)) {
        if (containsEsc) word += nextChar();
        ++tokPos;
      } else if (ch === 92 && !inXJSTag) { // "\"
        if (!containsEsc) word = input.slice(start, tokPos);
        containsEsc = true;
        if (input.charCodeAt(++tokPos) != 117) // "u"
          raise(tokPos, "Expecting Unicode escape sequence \\uXXXX");
        ++tokPos;
        var esc = readHexChar(4);
        var escStr = String.fromCharCode(esc);
        if (!escStr) raise(tokPos - 1, "Invalid Unicode escape");
        if (!(first ? isIdentifierStart(esc) : isIdentifierChar(esc)))
          raise(tokPos - 4, "Invalid Unicode escape");
        word += escStr;
      } else {
        break;
      }
      first = false;
    }
    return containsEsc ? word : input.slice(start, tokPos);
  }

  // Read an identifier or keyword token. Will check for reserved
  // words when necessary.

  function readWord() {
    var word = readWord1();
    var type = inXJSTag ? _xjsName : _name;
    if (!containsEsc && isKeyword(word))
      type = keywordTypes[word];
    return finishToken(type, word);
  }

  // ## Parser

  // A recursive descent parser operates by defining functions for all
  // syntactic elements, and recursively calling those, each function
  // advancing the input stream and returning an AST node. Precedence
  // of constructs (for example, the fact that `!x[1]` means `!(x[1])`
  // instead of `(!x)[1]` is handled by the fact that the parser
  // function that parses unary prefix operators is called first, and
  // in turn calls the function that parses `[]` subscripts — that
  // way, it'll receive the node for `x[1]` already parsed, and wraps
  // *that* in the unary operator node.
  //
  // Acorn uses an [operator precedence parser][opp] to handle binary
  // operator precedence, because it is much more compact than using
  // the technique outlined above, which uses different, nesting
  // functions to specify precedence, for all of the ten binary
  // precedence levels that JavaScript defines.
  //
  // [opp]: http://en.wikipedia.org/wiki/Operator-precedence_parser

  // ### Parser utilities

  // Continue to the next token.

  function next() {
    lastStart = tokStart;
    lastEnd = tokEnd;
    lastEndLoc = tokEndLoc;
    readToken();
  }

  // Enter strict mode. Re-reads the next token to please pedantic
  // tests ("use strict"; 010; -- should fail).

  function setStrict(strct) {
    strict = strct;
    tokPos = tokStart;
    if (options.locations) {
      while (tokPos < tokLineStart) {
        tokLineStart = input.lastIndexOf("\n", tokLineStart - 2) + 1;
        --tokCurLine;
      }
    }
    skipSpace();
    readToken();
  }

  // Start an AST node, attaching a start offset.

  function Node() {
    this.type = null;
    this.start = tokStart;
    this.end = null;
  }
  
  exports.Node = Node;

  function SourceLocation() {
    this.start = tokStartLoc;
    this.end = null;
    if (sourceFile !== null) this.source = sourceFile;
  }

  function startNode() {
    var node = new Node();
    if (options.locations)
      node.loc = new SourceLocation();
    if (options.directSourceFile)
      node.sourceFile = options.directSourceFile;
    if (options.ranges)
      node.range = [tokStart, 0];
    return node;
  }

  // Sometimes, a node is only started *after* the token stream passed
  // its start position. The functions below help storing a position
  // and creating a node from a previous position.

  function storeCurrentPos() {
    return options.locations ? [tokStart, tokStartLoc] : tokStart;
  }

  function startNodeAt(pos) {
    var node = new Node(), start = pos;
    if (options.locations) {
      node.loc = new SourceLocation();
      node.loc.start = start[1];
      start = pos[0];
    }
    node.start = start;
    if (options.directSourceFile)
      node.sourceFile = options.directSourceFile;
    if (options.ranges)
      node.range = [start, 0];

    return node;
  }

  // Finish an AST node, adding `type` and `end` properties.

  function finishNode(node, type) {
    node.type = type;
    node.end = lastEnd;
    if (options.locations)
      node.loc.end = lastEndLoc;
    if (options.ranges)
      node.range[1] = lastEnd;
    return node;
  }

  function finishNodeAt(node, type, pos) {
    if (options.locations) { node.loc.end = pos[1]; pos = pos[0]; }
    node.type = type;
    node.end = pos;
    if (options.ranges)
      node.range[1] = pos;
    return node;
  }

  // Test whether a statement node is the string literal `"use strict"`.

  function isUseStrict(stmt) {
    return options.ecmaVersion >= 5 && stmt.type === "ExpressionStatement" &&
      stmt.expression.type === "Literal" && stmt.expression.value === "use strict";
  }

  // Predicate that tests whether the next token is of the given
  // type, and if yes, consumes it as a side effect.

  function eat(type) {
    if (tokType === type) {
      next();
      return true;
    } else {
      return false;
    }
  }

  // Test whether a semicolon can be inserted at the current position.

  function canInsertSemicolon() {
    return !options.strictSemicolons &&
      (tokType === _eof || tokType === _braceR || newline.test(input.slice(lastEnd, tokStart)));
  }

  // Consume a semicolon, or, failing that, see if we are allowed to
  // pretend that there is a semicolon at this position.

  function semicolon() {
    if (!eat(_semi) && !canInsertSemicolon()) unexpected();
  }

  // Expect a token of a given type. If found, consume it, otherwise,
  // raise an unexpected token error.

  function expect(type) {
    eat(type) || unexpected();
  }

  // Get following char.

  function nextChar() {
    return input.charAt(tokPos);
  }

  // Raise an unexpected token error.

  function unexpected(pos) {
    raise(pos != null ? pos : tokStart, "Unexpected token");
  }

  // Checks if hash object has a property.

  function has(obj, propName) {
    return Object.prototype.hasOwnProperty.call(obj, propName);
  }
// Convert existing expression atom to assignable pattern
  // if possible.

  function toAssignable(node, allowSpread, checkType) {
    if (options.ecmaVersion >= 6 && node) {
      switch (node.type) {
        case "Identifier":
        case "MemberExpression":
          break;          

        case "ObjectExpression":
          node.type = "ObjectPattern";
          for (var i = 0; i < node.properties.length; i++) {
            var prop = node.properties[i];
            if (prop.type === "Property" && prop.kind !== "init") unexpected(prop.key.start);
            toAssignable(prop.value, false, checkType);
          }
          break;

        case "ArrayExpression":
          node.type = "ArrayPattern";
          for (var i = 0, lastI = node.elements.length - 1; i <= lastI; i++) {
            toAssignable(node.elements[i], i === lastI, checkType);
          }
          break;

        case "SpreadElement":
          if (allowSpread) {
            toAssignable(node.argument, false, checkType);
            checkSpreadAssign(node.argument);
          } else {
            unexpected(node.start);
          }
          break;

        case "AssignmentExpression":
          if (node.operator === "=") {
            node.type = "AssignmentPattern";
          } else {
            unexpected(node.left.end);
          }
          break;

        default:
          if (checkType) unexpected(node.start);
      }
    }
    return node;
  }

  // Checks if node can be assignable spread argument.

  function checkSpreadAssign(node) {
    if (node.type !== "Identifier" && node.type !== "ArrayPattern")
      unexpected(node.start);
  }

  // Verify that argument names are not repeated, and it does not
  // try to bind the words `eval` or `arguments`.

  function checkFunctionParam(param, nameHash) {
    switch (param.type) {
      case "Identifier":
        if (isStrictReservedWord(param.name) || isStrictBadIdWord(param.name))
          raise(param.start, "Defining '" + param.name + "' in strict mode");
        if (has(nameHash, param.name))
          raise(param.start, "Argument name clash in strict mode");
        nameHash[param.name] = true;
        break;

      case "ObjectPattern":
        for (var i = 0; i < param.properties.length; i++)
          checkFunctionParam(param.properties[i].value, nameHash);
        break;

      case "ArrayPattern":
        for (var i = 0; i < param.elements.length; i++) {
          var elem = param.elements[i];
          if (elem) checkFunctionParam(elem, nameHash);
        }
        break;
    }
  }

  // Check if property name clashes with already added.
  // Object/class getters and setters are not allowed to clash —
  // either with each other or with an init property — and in
  // strict mode, init properties are also not allowed to be repeated.

  function checkPropClash(prop, propHash) {
    if (options.ecmaVersion >= 6) return;
    var key = prop.key, name;
    switch (key.type) {
      case "Identifier": name = key.name; break;
      case "Literal": name = String(key.value); break;
      default: return;
    }
    var kind = prop.kind || "init", other;
    if (has(propHash, name)) {
      other = propHash[name];
      var isGetSet = kind !== "init";
      if ((strict || isGetSet) && other[kind] || !(isGetSet ^ other.init))
        raise(key.start, "Redefinition of property");
    } else {
      other = propHash[name] = {
        init: false,
        get: false,
        set: false
      };
    }
    other[kind] = true;
  }

  // Verify that a node is an lval — something that can be assigned
  // to.

  function checkLVal(expr, isBinding) {
    switch (expr.type) {
      case "Identifier":
        if (strict && (isStrictBadIdWord(expr.name) || isStrictReservedWord(expr.name)))
          raise(expr.start, (isBinding ? "Binding " : "Assigning to ") + expr.name + " in strict mode");
        break;
      
      case "MemberExpression":
        if (isBinding) raise(expr.start, "Binding to member expression");
        break;

      case "ObjectPattern":
        for (var i = 0; i < expr.properties.length; i++) {
          var prop = expr.properties[i];
          if (prop.type === "Property") prop = prop.value;
          checkLVal(prop, isBinding);
        }
        break;

      case "ArrayPattern":
        for (var i = 0; i < expr.elements.length; i++) {
          var elem = expr.elements[i];
          if (elem) checkLVal(elem, isBinding);
        }
        break;

<<<<<<< HEAD
      case "SpreadProperty":
=======
      case "AssignmentPattern":
>>>>>>> 431a44bc
      case "SpreadElement":
      case "VirtualPropertyExpression":
        break;

      default:
      raise(expr.start, "Assigning to rvalue");
  }
  }

  // ### Statement parsing

  // Parse a program. Initializes the parser, reads any number of
  // statements, and wraps them in a Program node.  Optionally takes a
  // `program` argument.  If present, the statements will be appended
  // to its body instead of creating a new node.

  function parseTopLevel(node) {
    var first = true;
    if (!node.body) node.body = [];
    while (tokType !== _eof) {
      var stmt = parseStatement(true);
      node.body.push(stmt);
      if (first && isUseStrict(stmt)) setStrict(true);
      first = false;
    }

    lastStart = tokStart;
    lastEnd = tokEnd;
    lastEndLoc = tokEndLoc;
    return finishNode(node, "Program");
  }

  var loopLabel = {kind: "loop"}, switchLabel = {kind: "switch"};

  // Parse a single statement.
  //
  // If expecting a statement and finding a slash operator, parse a
  // regular expression literal. This is to handle cases like
  // `if (foo) /blah/.exec(foo);`, where looking at the previous token
  // does not help.

  function parseStatement(topLevel) {
    if (tokType === _slash || tokType === _assign && tokVal == "/=")
      readToken(true);

    var starttype = tokType, node = startNode(), start = storeCurrentPos();

    // Most types of statements are recognized by the keyword they
    // start with. Many are trivial to parse, some require a bit of
    // complexity.

    switch (starttype) {
    case _break: case _continue: return parseBreakContinueStatement(node, starttype.keyword);
    case _debugger: return parseDebuggerStatement(node);
    case _do: return parseDoStatement(node);
    case _for: return parseForStatement(node);
    case _function: return parseFunctionStatement(node);
    case _class: return parseClass(node, true);
    case _if: return parseIfStatement(node);
    case _return: return parseReturnStatement(node);
    case _switch: return parseSwitchStatement(node);
    case _throw: return parseThrowStatement(node);
    case _try: return parseTryStatement(node);
    case _var: case _let: case _const: return parseVarStatement(node, starttype.keyword);
    case _while: return parseWhileStatement(node);
    case _with: return parseWithStatement(node);
    case _braceL: return parseBlock(); // no point creating a function for this
    case _semi: return parseEmptyStatement(node);
    case _export:
    case _import:
      if (!topLevel && !options.allowImportExportEverywhere)
        raise(tokStart, "'import' and 'export' may only appear at the top level");
      return starttype === _import ? parseImport(node) : parseExport(node);

      // If the statement does not start with a statement keyword or a
      // brace, it's an ExpressionStatement or LabeledStatement. We
      // simply start parsing an expression, and afterwards, if the
      // next token is a colon and the expression was a simple
      // Identifier node, we switch to interpreting it as a label.
    default:
      var maybeName = tokVal, expr = parseExpression(false, false, true);
      if (expr.type === "FunctionDeclaration") return expr;

      if (starttype === _name && expr.type === "Identifier") {
        if (eat(_colon)) {
          return parseLabeledStatement(node, maybeName, expr);
        }

        if (options.ecmaVersion >= 7 && expr.name === "private" && tokType === _name) {
          return parsePrivate(node);
        } else if (expr.name === "declare") {
          if (tokType === _class || tokType === _name || tokType === _function || tokType === _var) {
            return parseDeclare(node);
          }
        } else if (tokType === _name) {
          if (expr.name === "interface") {
            return parseInterface(node);
          } else if (expr.name === "type") {
            return parseTypeAlias(node);
          }
        }
      }

      return parseExpressionStatement(node, expr);
    }
  }
  
  function parseBreakContinueStatement(node, keyword) {
    var isBreak = keyword == "break";
    next();
    if (eat(_semi) || canInsertSemicolon()) node.label = null;
    else if (tokType !== _name) unexpected();
    else {
      node.label = parseIdent();
      semicolon();
    }

    // Verify that there is an actual destination to break or
    // continue to.
    for (var i = 0; i < labels.length; ++i) {
      var lab = labels[i];
      if (node.label == null || lab.name === node.label.name) {
        if (lab.kind != null && (isBreak || lab.kind === "loop")) break;
        if (node.label && isBreak) break;
      }
    }
    if (i === labels.length) raise(node.start, "Unsyntactic " + keyword);
    return finishNode(node, isBreak ? "BreakStatement" : "ContinueStatement");
  }
  
  function parseDebuggerStatement(node) {
    next();
    semicolon();
    return finishNode(node, "DebuggerStatement");
  }
  
  function parseDoStatement(node) {
    next();
    labels.push(loopLabel);
    node.body = parseStatement();
    labels.pop();
    expect(_while);
    node.test = parseParenExpression();
    if (options.ecmaVersion >= 6)
      eat(_semi);
    else
      semicolon();
    return finishNode(node, "DoWhileStatement");
  }
  
  // Disambiguating between a `for` and a `for`/`in` or `for`/`of`
  // loop is non-trivial. Basically, we have to parse the init `var`
  // statement or expression, disallowing the `in` operator (see
  // the second parameter to `parseExpression`), and then check
  // whether the next token is `in` or `of`. When there is no init
  // part (semicolon immediately after the opening parenthesis), it
  // is a regular `for` loop.
  
  function parseForStatement(node) {
    next();
    labels.push(loopLabel);
    expect(_parenL);
    if (tokType === _semi) return parseFor(node, null);
    if (tokType === _var || tokType === _let) {
      var init = startNode(), varKind = tokType.keyword, isLet = tokType === _let;
      next();
      parseVar(init, true, varKind);
      finishNode(init, "VariableDeclaration");
      if ((tokType === _in || (options.ecmaVersion >= 6 && tokType === _name && tokVal === "of")) && init.declarations.length === 1 &&
          !(isLet && init.declarations[0].init))
        return parseForIn(node, init);
      return parseFor(node, init);
    }
    var init = parseExpression(false, true);
    if (tokType === _in || (options.ecmaVersion >= 6 && tokType === _name && tokVal === "of")) {
      checkLVal(init);
      return parseForIn(node, init);
    }
    return parseFor(node, init);
  }
  
  function parseFunctionStatement(node) {
    next();
    return parseFunction(node, true, false);
  }
  
  function parseIfStatement(node) {
    next();
    node.test = parseParenExpression();
    node.consequent = parseStatement();
    node.alternate = eat(_else) ? parseStatement() : null;
    return finishNode(node, "IfStatement");
  }
  
  function parseReturnStatement(node) {
    if (!inFunction && !options.allowReturnOutsideFunction)
      raise(tokStart, "'return' outside of function");
    next();

    // In `return` (and `break`/`continue`), the keywords with
    // optional arguments, we eagerly look for a semicolon or the
    // possibility to insert one.

    if (eat(_semi) || canInsertSemicolon()) node.argument = null;
    else { node.argument = parseExpression(); semicolon(); }
    return finishNode(node, "ReturnStatement");
  }
  
  function parseSwitchStatement(node) {
    next();
    node.discriminant = parseParenExpression();
    node.cases = [];
    expect(_braceL);
    labels.push(switchLabel);

    // Statements under must be grouped (by label) in SwitchCase
    // nodes. `cur` is used to keep the node that we are currently
    // adding statements to.

    for (var cur, sawDefault; tokType != _braceR;) {
      if (tokType === _case || tokType === _default) {
        var isCase = tokType === _case;
        if (cur) finishNode(cur, "SwitchCase");
        node.cases.push(cur = startNode());
        cur.consequent = [];
        next();
        if (isCase) cur.test = parseExpression();
        else {
          if (sawDefault) raise(lastStart, "Multiple default clauses"); sawDefault = true;
          cur.test = null;
        }
        expect(_colon);
      } else {
        if (!cur) unexpected();
        cur.consequent.push(parseStatement());
      }
    }
    if (cur) finishNode(cur, "SwitchCase");
    next(); // Closing brace
    labels.pop();
    return finishNode(node, "SwitchStatement");
  }
  
  function parseThrowStatement(node) {
    next();
    if (newline.test(input.slice(lastEnd, tokStart)))
      raise(lastEnd, "Illegal newline after throw");
    node.argument = parseExpression();
    semicolon();
    return finishNode(node, "ThrowStatement");
  }
  
  function parseTryStatement(node) {
    next();
    node.block = parseBlock();
    node.handler = null;
    if (tokType === _catch) {
      var clause = startNode();
      next();
      expect(_parenL);
      clause.param = parseIdent();
      if (strict && isStrictBadIdWord(clause.param.name))
        raise(clause.param.start, "Binding " + clause.param.name + " in strict mode");
      expect(_parenR);
      clause.guard = null;
      clause.body = parseBlock();
      node.handler = finishNode(clause, "CatchClause");
    }
    node.guardedHandlers = empty;
    node.finalizer = eat(_finally) ? parseBlock() : null;
    if (!node.handler && !node.finalizer)
      raise(node.start, "Missing catch or finally clause");
    return finishNode(node, "TryStatement");
  }
  
  function parseVarStatement(node, kind) {
    next();
    parseVar(node, false, kind);
    semicolon();
    return finishNode(node, "VariableDeclaration");
  }
  
  function parseWhileStatement(node) {
    next();
    node.test = parseParenExpression();
    labels.push(loopLabel);
    node.body = parseStatement();
    labels.pop();
    return finishNode(node, "WhileStatement");
  }
  
  function parseWithStatement(node) {
    if (strict) raise(tokStart, "'with' in strict mode");
    next();
    node.object = parseParenExpression();
    node.body = parseStatement();
    return finishNode(node, "WithStatement");
  }
  
  function parseEmptyStatement(node) {
    next();
    return finishNode(node, "EmptyStatement");
  }
  
  function parseLabeledStatement(node, maybeName, expr) {
    for (var i = 0; i < labels.length; ++i)
      if (labels[i].name === maybeName) raise(expr.start, "Label '" + maybeName + "' is already declared");
    var kind = tokType.isLoop ? "loop" : tokType === _switch ? "switch" : null;
    labels.push({name: maybeName, kind: kind});
    node.body = parseStatement();
    labels.pop();
    node.label = expr;
    return finishNode(node, "LabeledStatement");
  }
  
  function parseExpressionStatement(node, expr) {
    node.expression = expr;
    semicolon();
    return finishNode(node, "ExpressionStatement");
  }

  // Used for constructs like `switch` and `if` that insist on
  // parentheses around their expression.

  function parseParenExpression() {
    expect(_parenL);
    var val = parseExpression();
    expect(_parenR);
    return val;
  }

  // Parse a semicolon-enclosed block of statements, handling `"use
  // strict"` declarations when `allowStrict` is true (used for
  // function bodies).

  function parseBlock(allowStrict) {
    var node = startNode(), first = true, oldStrict;
    node.body = [];
    expect(_braceL);
    while (!eat(_braceR)) {
      var stmt = parseStatement();
      node.body.push(stmt);
      if (first && allowStrict && isUseStrict(stmt)) {
        oldStrict = strict;
        setStrict(strict = true);
      }
      first = false;
    }
    if (oldStrict === false) setStrict(false);
    return finishNode(node, "BlockStatement");
  }

  // Parse a regular `for` loop. The disambiguation code in
  // `parseStatement` will already have parsed the init statement or
  // expression.

  function parseFor(node, init) {
    node.init = init;
    expect(_semi);
    node.test = tokType === _semi ? null : parseExpression();
    expect(_semi);
    node.update = tokType === _parenR ? null : parseExpression();
    expect(_parenR);
    node.body = parseStatement();
    labels.pop();
    return finishNode(node, "ForStatement");
  }

  // Parse a `for`/`in` and `for`/`of` loop, which are almost
  // same from parser's perspective.

  function parseForIn(node, init) {
    var type = tokType === _in ? "ForInStatement" : "ForOfStatement";
    next();
    node.left = init;
    node.right = parseExpression();
    expect(_parenR);
    node.body = parseStatement();
    labels.pop();
    return finishNode(node, type);
  }

  // Parse a list of variable declarations.

  function parseVar(node, noIn, kind) {
    node.declarations = [];
    node.kind = kind;
    for (;;) {
      var decl = startNode();
      decl.id = options.ecmaVersion >= 6 ? toAssignable(parseExprAtom()) : parseIdent();
      checkLVal(decl.id, true);

      if (tokType === _colon) {
        decl.id.typeAnnotation = parseTypeAnnotation();
        finishNode(decl.id, decl.id.type);
      }

      decl.init = eat(_eq) ? parseExpression(true, noIn) : (kind === _const.keyword ? unexpected() : null);
      node.declarations.push(finishNode(decl, "VariableDeclarator"));
      if (!eat(_comma)) break;
    }
    return node;
  }

  // ### Expression parsing

  // These nest, from the most general expression type at the top to
  // 'atomic', nondivisible expression types at the bottom. Most of
  // the functions will simply let the function(s) below them parse,
  // and, *if* the syntactic construct they handle is present, wrap
  // the AST node that the inner parser gave them in another node.

  // Parse a full expression. The arguments are used to forbid comma
  // sequences (in argument lists, array literals, or object literals)
  // or the `in` operator (in for loops initalization expressions).

  function parseExpression(noComma, noIn, isStatement) {
    var start = storeCurrentPos();
    var expr = parseMaybeAssign(noIn, false, isStatement);
    if (!noComma && tokType === _comma) {
      var node = startNodeAt(start);
      node.expressions = [expr];
      while (eat(_comma)) node.expressions.push(parseMaybeAssign(noIn));
      return finishNode(node, "SequenceExpression");
    }
    return expr;
  }

  // Parse an assignment expression. This includes applications of
  // operators like `+=`.

  function parseMaybeAssign(noIn, noLess, isStatement) {
    var start = storeCurrentPos();
    var left = parseMaybeConditional(noIn, noLess, isStatement);
    if (tokType.isAssign) {
      var node = startNodeAt(start);
      node.operator = tokVal;
      node.left = tokType === _eq ? toAssignable(left) : left;
      checkLVal(left);
      next();
      node.right = parseMaybeAssign(noIn);
      return finishNode(node, "AssignmentExpression");
    }
    return left;
  }

  // Parse a ternary conditional (`?:`) operator.

  function parseMaybeConditional(noIn, noLess, isStatement) {
    var start = storeCurrentPos();
    var expr = parseExprOps(noIn, noLess, isStatement);
    if (eat(_question)) {
      var node = startNodeAt(start);
      if (eat(_eq)) {
        var left = node.left = toAssignable(expr);
        if (left.type !== "MemberExpression") raise(left.start, "You can only use member expressions in memoization assignment");
        node.right = parseMaybeAssign(noIn);
        node.operator = "?=";
        return finishNode(node, "AssignmentExpression");
      }
      node.test = expr;
      node.consequent = parseExpression(true);
      expect(_colon);
      node.alternate = parseExpression(true, noIn);
      return finishNode(node, "ConditionalExpression");
    }
    return expr;
  }

  // Start the precedence parser.

  function parseExprOps(noIn, noLess, isStatement) {
    var start = storeCurrentPos();
    return parseExprOp(parseMaybeUnary(isStatement), start, -1, noIn, noLess);
  }

  // Parse binary operators with the operator precedence parsing
  // algorithm. `left` is the left-hand side of the operator.
  // `minPrec` provides context that allows the function to stop and
  // defer further parser to one of its callers when it encounters an
  // operator that has a lower precedence than the set it is parsing.

  function parseExprOp(left, leftStart, minPrec, noIn, noLess) {
    var prec = tokType.binop;
    if (prec != null && (!noIn || tokType !== _in) && (!noLess || tokType !== _lt)) {
      if (prec > minPrec) {
        var node = startNodeAt(leftStart);
        node.left = left;
        node.operator = tokVal;
        var op = tokType;
        next();
        var start = storeCurrentPos();
        node.right = parseExprOp(parseMaybeUnary(), start, prec, noIn);
        finishNode(node, (op === _logicalOR || op === _logicalAND) ? "LogicalExpression" : "BinaryExpression");
        return parseExprOp(node, leftStart, minPrec, noIn);
      }
    }
    return left;
  }

  // Parse unary operators, both prefix and postfix.

  function parseMaybeUnary(isStatement) {
    if (tokType.prefix) {
      var node = startNode(), update = tokType.isUpdate, nodeType;
      if (tokType === _ellipsis) {
        nodeType = "SpreadElement";
      } else {
        nodeType = update ? "UpdateExpression" : "UnaryExpression";
      node.operator = tokVal;
      node.prefix = true;
      }
      tokRegexpAllowed = true;
      next();
      node.argument = parseMaybeUnary();
      if (update) checkLVal(node.argument);
      else if (strict && node.operator === "delete" &&
               node.argument.type === "Identifier")
        raise(node.start, "Deleting local variable in strict mode");
      return finishNode(node, nodeType);
    }
    var start = storeCurrentPos();
    var expr = parseExprSubscripts(isStatement);
    while (tokType.postfix && !canInsertSemicolon()) {
      var node = startNodeAt(start);
      node.operator = tokVal;
      node.prefix = false;
      node.argument = expr;
      checkLVal(expr);
      next();
      expr = finishNode(node, "UpdateExpression");
    }
    return expr;
  }

  // Parse call, dot, and `[]`-subscript expressions.

  function parseExprSubscripts(isStatement) {
    var start = storeCurrentPos();
    return parseSubscripts(parseExprAtom(isStatement), start);
  }

  function parseSubscripts(base, start, noCalls) {
    if (options.playground && eat(_hash)) {
      var node = startNodeAt(start);
      node.object = base;
      node.property = parseIdent(true);
      if (eat(_parenL)) {
        node.arguments = parseExprList(_parenR, false);
      } else {
        node.arguments = [];
      }
      return parseSubscripts(finishNode(node, "BindMemberExpression"), start, noCalls);
    } else if (eat(_paamayimNekudotayim)) {
      var node = startNodeAt(start);
      node.object = base;
      node.property = parseIdent(true);
      return parseSubscripts(finishNode(node, "VirtualPropertyExpression"), start, noCalls);
    } else if (eat(_dot)) {
      var node = startNodeAt(start);
      node.object = base;
      node.property = parseIdent(true);
      node.computed = false;
      return parseSubscripts(finishNode(node, "MemberExpression"), start, noCalls);
    } else if (eat(_bracketL)) {
      var node = startNodeAt(start);
      node.object = base;
      node.property = parseExpression();
      node.computed = true;
      expect(_bracketR);
      return parseSubscripts(finishNode(node, "MemberExpression"), start, noCalls);
    } else if (!noCalls && eat(_parenL)) {
      var node = startNodeAt(start);
      node.callee = base;
      node.arguments = parseExprList(_parenR, false);
      return parseSubscripts(finishNode(node, "CallExpression"), start, noCalls);
    } else if (tokType === _template) {
      var node = startNodeAt(start);
      node.tag = base;
      node.quasi = parseTemplate();
      return parseSubscripts(finishNode(node, "TaggedTemplateExpression"), start, noCalls);
    } return base;
  }

  // Parse an atomic expression — either a single token that is an
  // expression, an expression started by a keyword like `function` or
  // `new`, or an expression wrapped in punctuation like `()`, `[]`,
  // or `{}`.

  function parseExprAtom(isStatement) {
    switch (tokType) {
    case _this:
      var node = startNode();
      next();
      return finishNode(node, "ThisExpression");

    case _at:
      var start = storeCurrentPos();
      var node = startNode();
      var thisNode = startNode();
      next();
      node.object = finishNode(thisNode, "ThisExpression");
      node.property = parseSubscripts(parseIdent(), start);
      node.computed = false;
      return finishNode(node, "MemberExpression");
    
    case _yield:
      if (inGenerator) return parseYield();

    case _name:
      var start = storeCurrentPos();
      var node = startNode();
      var id = parseIdent(tokType !== _name);

      if (options.ecmaVersion >= 7) {
        // async functions!
        if (id.name === "async") {
          // arrow functions
          if (tokType === _parenL) {
            next();
            var oldParenL = ++metParenL;
            if (tokType !== _parenR) {
              val = parseExpression();
              exprList = val.type === "SequenceExpression" ? val.expressions : [val];
            } else {
              exprList = [];
            }
            expect(_parenR);
            // if '=>' follows '(...)', convert contents to arguments
            if (metParenL === oldParenL && eat(_arrow)) {
              return parseArrowExpression(node, exprList, true);
            } else {
              node.callee = id;
              node.arguments = exprList;
              return parseSubscripts(finishNode(node, "CallExpression"), start);
            }
          } else if (tokType === _name) {
            id = parseIdent();
            if (eat(_arrow)) {
              return parseArrowExpression(node, [id], true);
            }
            return id;
          }

          // normal functions
          if (tokType === _function) {
            if (isStatement) {
              // no line terminator after `async` contextual keyword
              if (tokType === _semi || canInsertSemicolon()) {
                return id;
              }
            }

            next();
            return parseFunction(node, isStatement, true);
          }
        } else if (id.name === "await") {
          if (inAsync) return parseAwait(node);
        }
      }

      if (eat(_arrow)) {
        return parseArrowExpression(node, [id]);
      }
      return id;
      
    case _regexp:
      var node = startNode();
      node.regex = {pattern: tokVal.pattern, flags: tokVal.flags};
      node.value = tokVal.value;
      node.raw = input.slice(tokStart, tokEnd);
      next();
      return finishNode(node, "Literal");

    case _num: case _string: case _xjsText:
      var node = startNode();
      node.value = tokVal;
      node.raw = input.slice(tokStart, tokEnd);
      next();
      return finishNode(node, "Literal");

    case _null: case _true: case _false:
      var node = startNode();
      node.value = tokType.atomValue;
      node.raw = tokType.keyword;
      next();
      return finishNode(node, "Literal");

    case _parenL:
      var start = storeCurrentPos();
      var val, exprList;
      next();
      // check whether this is generator comprehension or regular expression
      if (options.ecmaVersion >= 7 && tokType === _for) {
        val = parseComprehension(startNodeAt(start), true);
      } else {
        var oldParenL = ++metParenL;
        if (tokType !== _parenR) {
          val = parseExpression();
          exprList = val.type === "SequenceExpression" ? val.expressions : [val];
        } else {
          exprList = [];
        }
        expect(_parenR);
        // if '=>' follows '(...)', convert contents to arguments
        if (metParenL === oldParenL && eat(_arrow)) {
          val = parseArrowExpression(startNodeAt(start), exprList);
        } else {
          // forbid '()' before everything but '=>'
          if (!val) unexpected(lastStart);
          // forbid '...' in sequence expressions
          if (options.ecmaVersion >= 6) {
            for (var i = 0; i < exprList.length; i++) {
              if (exprList[i].type === "SpreadElement") unexpected();
            }
          }

          if (options.preserveParens) {
            var par = startNodeAt(start);
            par.expression = val;
            val = finishNode(par, "ParenthesizedExpression");
          }
        }
      }
      return val;

    case _bracketL:
      var node = startNode();
      next();
      // check whether this is array comprehension or regular array
      if (options.ecmaVersion >= 7 && tokType === _for) {
        return parseComprehension(node, false);
        }
      node.elements = parseExprList(_bracketR, true, true);
      return finishNode(node, "ArrayExpression");

    case _braceL:
      return parseObj();

    case _function:
      var node = startNode();
      next();
      return parseFunction(node, false, false);

    case _class:
      return parseClass(startNode(), false);

    case _new:
      return parseNew();

    case _template:
      return parseTemplate();

    case _lt:
      return parseXJSElement();

    case _hash:
      return parseBindFunctionExpression();

    default:
      unexpected();
    }
  }

  function parseBindFunctionExpression() {
    var node = startNode();
    next();

    var start = storeCurrentPos();
    node.callee = parseSubscripts(parseExprAtom(), start, true);

    if (eat(_parenL)) {
      node.arguments = parseExprList(_parenR, false);
    } else {
      node.arguments = [];
    }

    return finishNode(node, "BindFunctionExpression");
  }

  // New's precedence is slightly tricky. It must allow its argument
  // to be a `[]` or dot subscript expression, but not a call — at
  // least, not without wrapping it in parentheses. Thus, it uses the

  function parseNew() {
    var node = startNode();
    next();
    var start = storeCurrentPos();
    node.callee = parseSubscripts(parseExprAtom(), start, true);
    if (eat(_parenL)) node.arguments = parseExprList(_parenR, false);
    else node.arguments = empty;
    return finishNode(node, "NewExpression");
  }

  // Parse template expression.

  function parseTemplateElement() {
    var elem = startNodeAt(options.locations ? [tokStart + 1, tokStartLoc.offset(1)] : tokStart + 1);
    elem.value = tokVal;
    elem.tail = input.charCodeAt(tokEnd - 1) !== 123; // '{'
    next();
    var endOff = elem.tail ? 1 : 2;
    return finishNodeAt(elem, "TemplateElement", options.locations ? [lastEnd - endOff, lastEndLoc.offset(-endOff)] : lastEnd - endOff);
  }

  function parseTemplate() {
    var node = startNode();
    node.expressions = [];
    var curElt = parseTemplateElement();
    node.quasis = [curElt];
    while (!curElt.tail) {
      node.expressions.push(parseExpression());
      if (tokType !== _templateContinued) unexpected();
      node.quasis.push(curElt = parseTemplateElement());
    }
    return finishNode(node, "TemplateLiteral");
  }

  // Parse an object literal.

  function parseObj() {
    var node = startNode(), first = true, propHash = {};
    node.properties = [];
    next();
    while (!eat(_braceR)) {
      if (!first) {
        expect(_comma);
        if (options.allowTrailingCommas && eat(_braceR)) break;
      } else first = false;

      var prop = startNode(), isGenerator = false, isAsync = false;
      if (options.ecmaVersion >= 7 && tokType === _ellipsis) {
        prop = parseMaybeUnary();
        prop.type = "SpreadProperty";
        node.properties.push(prop);
        continue;
      }
      if (options.ecmaVersion >= 6) {
        prop.method = false;
        prop.shorthand = false;
        isGenerator = eat(_star);
      }
      if (options.ecmaVersion >= 7 && tokType === _name && tokVal === "async") {
        var asyncId = parseIdent();
        if (tokType === _colon || tokType === _parenL) {
          prop.key = asyncId;
        } else {
          isAsync = true;
          parsePropertyName(prop);
        }
      } else {
        parsePropertyName(prop);
      }
      var typeParameters
      if (tokType === _lt) {
        typeParameters = parseTypeParameterDeclaration();
        if (tokType !== _parenL) unexpected();
      }
      if (eat(_colon)) {
        prop.value = parseExpression(true);
        prop.kind = "init";
      } else if (options.ecmaVersion >= 6 && tokType === _parenL) {
        prop.kind = "init";
        prop.method = true;
        prop.value = parseMethod(isGenerator, isAsync);
      } else if (options.ecmaVersion >= 5 && !prop.computed && prop.key.type === "Identifier" &&
                 (prop.key.name === "get" || prop.key.name === "set"|| (options.playground && prop.key.name === "memo")) &&
                 (tokType != _comma && tokType != _braceR)) {
        if (isGenerator || isAsync) unexpected();
        prop.kind = prop.key.name;
        parsePropertyName(prop);
        prop.value = parseMethod(false, false);
      } else if (options.ecmaVersion >= 6 && !prop.computed && prop.key.type === "Identifier") {
        prop.kind = "init";
        prop.value = prop.key;
        prop.shorthand = true;
      } else unexpected();

      prop.value.typeParameters = typeParameters;
      checkPropClash(prop, propHash);
      node.properties.push(finishNode(prop, "Property"));
    }
    return finishNode(node, "ObjectExpression");
  }

  function parsePropertyName(prop) {
    if (options.ecmaVersion >= 6) {
      if (eat(_bracketL)) {
        prop.computed = true;
        prop.key = parseExpression();
        expect(_bracketR);
        return;
      } else {
        prop.computed = false;
      }
    }
    prop.key = (tokType === _num || tokType === _string) ? parseExprAtom() : parseIdent(true);
  }

  // Initialize empty function node.

  function initFunction(node, isAsync) {
    node.id = null;
    node.params = [];
    if (options.ecmaVersion >= 6) {
      node.defaults = [];
      node.rest = null;
      node.generator = false;
    }
    if (options.ecmaVersion >= 7) {
      node.async = isAsync;
    }
  }

  // Parse a function declaration or literal (depending on the
  // `isStatement` parameter).

  function parseFunction(node, isStatement, isAsync, allowExpressionBody) {
    initFunction(node, isAsync);
    if (options.ecmaVersion >= 6) {
      node.generator = eat(_star);
    }
    if (isStatement || tokType === _name) {
      node.id = parseIdent();
    }
    if (tokType === _lt) {
      node.typeParameters = parseTypeParameterDeclaration();
    }
    parseFunctionParams(node);
    parseFunctionBody(node, allowExpressionBody);
    return finishNode(node, isStatement ? "FunctionDeclaration" : "FunctionExpression");
  }

  // Parse object or class method.

  function parseMethod(isGenerator, isAsync) {
    var node = startNode();
    initFunction(node, isAsync);
    parseFunctionParams(node);
    var allowExpressionBody;
    if (options.ecmaVersion >= 6) {
      node.generator = isGenerator;
      allowExpressionBody = true;
    } else {
      allowExpressionBody = false;
    }
    parseFunctionBody(node, allowExpressionBody);
    return finishNode(node, "FunctionExpression");
  }

  // Parse arrow function expression with given parameters.

  function parseArrowExpression(node, params, isAsync) {
    initFunction(node, isAsync);

    var defaults = node.defaults, hasDefaults = false;
    
    for (var i = 0, lastI = params.length - 1; i <= lastI; i++) {
      var param = params[i];

      if (param.type === "AssignmentExpression" && param.operator === "=") {
        hasDefaults = true;
        params[i] = param.left;
        defaults.push(param.right);
      } else {
        toAssignable(param, i === lastI, true);
        defaults.push(null);
        if (param.type === "SpreadElement") {
          params.length--;
          node.rest = param.argument;
          break;
        }
      }
    }

    node.params = params;
    if (!hasDefaults) node.defaults = [];

    parseFunctionBody(node, true);
    return finishNode(node, "ArrowFunctionExpression");
  }

  // Parse function parameters.

  function parseFunctionParams(node) {
    var defaults = [], hasDefaults = false;

    expect(_parenL);
    for (;;) {
      if (eat(_parenR)) {
        break;
      } else if (options.ecmaVersion >= 6 && eat(_ellipsis)) {
        node.rest = toAssignable(parseExprAtom(), false, true);
        checkSpreadAssign(node.rest);
        parseFunctionParam(node.rest);
        expect(_parenR);
        defaults.push(null);
        break;
      } else {
        var param = options.ecmaVersion >= 6 ? toAssignable(parseExprAtom(), false, true) : parseIdent();
        parseFunctionParam(param);
        node.params.push(param);

        if (options.ecmaVersion >= 6) {
          if (eat(_eq)) {
            hasDefaults = true;
            defaults.push(parseExpression(true));
          } else {
            defaults.push(null);
          }
        }
        if (!eat(_comma)) {
          expect(_parenR);
          break;
        }
      }
    }

    if (hasDefaults) node.defaults = defaults;

    if (tokType === _colon) {
      node.returnType = parseTypeAnnotation();
    }
  }

  function parseFunctionParam(param) {
    if (tokType === _colon) {
      param.typeAnnotation = parseTypeAnnotation();
    } else if (eat(_question)) {
      param.optional = true;
    }
    finishNode(param, param.type);
  }

  // Parse function body and check parameters.

  function parseFunctionBody(node, allowExpression) {
    var isExpression = allowExpression && tokType !== _braceL;

    var oldInAsync = inAsync;
    inAsync = node.async;
    if (isExpression) {
      node.body = parseExpression(true);
      node.expression = true;
    } else {
    // Start a new scope with regard to labels and the `inFunction`
    // flag (restore them to their old value afterwards).
      var oldInFunc = inFunction, oldInGen = inGenerator, oldLabels = labels;
      inFunction = true; inGenerator = node.generator; labels = [];
      node.body = parseBlock(true);
      node.expression = false;
      inFunction = oldInFunc; inGenerator = oldInGen; labels = oldLabels;
    }
    inAsync = oldInAsync;

    // If this is a strict mode function, verify that argument names
    // are not repeated, and it does not try to bind the words `eval`
    // or `arguments`.
    if (strict || !isExpression && node.body.body.length && isUseStrict(node.body.body[0])) {
      var nameHash = {};
      if (node.id)
        checkFunctionParam(node.id, {});
      for (var i = 0; i < node.params.length; i++)
        checkFunctionParam(node.params[i], nameHash);
      if (node.rest)
        checkFunctionParam(node.rest, nameHash);
    }
  }

  function parsePrivate(node) {
    node.declarations = [];
    do {
      node.declarations.push(parseIdent());
    } while (eat(_comma));
    semicolon();
    return finishNode(node, "PrivateDeclaration");
  }

  // Parse a class declaration or literal (depending on the
  // `isStatement` parameter).
  
  function parseClass(node, isStatement) {
    next();
    node.id = tokType === _name ? parseIdent() : isStatement ? unexpected() : null;
    if (tokType === _lt) {
      node.typeParameters = parseTypeParameterDeclaration();
    }
    node.superClass = eat(_extends) ? parseMaybeAssign(false, true) : null;
    if (node.superClass && tokType === _lt) {
      node.superTypeParameters = parseTypeParameterInstantiation();
    }
    if (tokType === _name && tokVal === "implements") {
      next();
      node.implements = parseClassImplements();
    }
    var classBody = startNode();
    classBody.body = [];
    expect(_braceL);
    while (!eat(_braceR)) {
      while (eat(_semi));
      if (tokType === _braceR) continue;
      var method = startNode();
      if (options.ecmaVersion >= 7 && tokType === _name && tokVal === "private") {
        next();
        classBody.body.push(parsePrivate(method));
        continue;
      }
      if (tokType === _name && tokVal === "static") {
        next();
        method['static'] = true;
      } else {
        method['static'] = false;
      }
      var isAsync = false;
      var isGenerator = eat(_star);
      if (options.ecmaVersion >= 7 && !isGenerator && tokType === _name && tokVal === "async") {
        var asyncId = parseIdent();
        if (tokType === _colon || tokType === _parenL) {
          method.key = asyncId;
        } else {
          isAsync = true;
          parsePropertyName(method);
        }
      } else {
        parsePropertyName(method);
      }
      if (tokType !== _parenL && !method.computed && method.key.type === "Identifier" &&
          (method.key.name === "get" || method.key.name === "set" || (options.playground && method.key.name === "memo"))) {
        if (isGenerator || isAsync) unexpected();
        method.kind = method.key.name;
        parsePropertyName(method);
      } else {
        method.kind = "";
      }
      if (tokType === _colon) {
        if (isGenerator || isAsync) unexpected();
        method.typeAnnotation = parseTypeAnnotation();
        semicolon();
        classBody.body.push(finishNode(method, "ClassProperty"));
      } else {
        var typeParameters;
        if (tokType === _lt) {
          typeParameters = parseTypeParameterDeclaration();
        }
        method.value = parseMethod(isGenerator, isAsync);
        method.value.typeParameters = typeParameters;
        classBody.body.push(finishNode(method, "MethodDefinition"));
      }
    }
    node.body = finishNode(classBody, "ClassBody");
    return finishNode(node, isStatement ? "ClassDeclaration" : "ClassExpression");
  }

  function parseClassImplements() {
      var implemented = [];

      do {
        var node = startNode();
        node.id = parseIdent();
        if (tokType === _lt) {
            node.typeParameters = parseTypeParameterInstantiation();
        } else {
            node.typeParameters = null;
        }
        implemented.push(finishNode(node, "ClassImplements"));
      } while(eat(_comma));

      return implemented;
  }

  // Parses a comma-separated list of expressions, and returns them as
  // an array. `close` is the token type that ends the list, and
  // `allowEmpty` can be turned on to allow subsequent commas with
  // nothing in between them to be parsed as `null` (which is needed
  // for array literals).

  function parseExprList(close, allowTrailingComma, allowEmpty) {
    var elts = [], first = true;
    while (!eat(close)) {
      if (!first) {
        expect(_comma);
        if (allowTrailingComma && options.allowTrailingCommas && eat(close)) break;
      } else first = false;

      if (allowEmpty && tokType === _comma) elts.push(null);
      else elts.push(parseExpression(true));
    }
    return elts;
  }

  // Parse the next token as an identifier. If `liberal` is true (used
  // when parsing properties), it will also convert keywords into
  // identifiers.

  function parseIdent(liberal) {
    var node = startNode();
    if (liberal && options.forbidReserved == "everywhere") liberal = false;
    if (tokType === _name) {
      if (!liberal &&
          (options.forbidReserved &&
           (options.ecmaVersion === 3 ? isReservedWord3 : isReservedWord5)(tokVal) ||
           strict && isStrictReservedWord(tokVal)) &&
          input.slice(tokStart, tokEnd).indexOf("\\") == -1)
        raise(tokStart, "The keyword '" + tokVal + "' is reserved");
      node.name = tokVal;
    } else if (liberal && tokType.keyword) {
      node.name = tokType.keyword;
    } else {
      unexpected();
    }
    tokRegexpAllowed = false;
    next();
    return finishNode(node, "Identifier");
  }

  // Parses module export declaration.

  function parseExport(node) {
    next();
    // export var|const|let|function|class ...;
    if (tokType === _var || tokType === _const || tokType === _let || tokType === _function || tokType === _class || tokType === _name && tokVal === 'async') {
      node.declaration = parseStatement();
      node['default'] = false;
      node.specifiers = null;
      node.source = null;
    } else
    // export default ...;
    if (eat(_default)) {
      var declar = node.declaration = parseExpression(true);
      if (declar.id) {
        if (declar.type === "FunctionExpression") {
          declar.type = "FunctionDeclaration";
        } else if (declar.type === "ClassExpression") {
          declar.type = "ClassDeclaration";
        }
      }
      node['default'] = true;
      node.specifiers = null;
      node.source = null;
      semicolon();
    } else {
      // export * from '...';
      // export { x, y as z } [from '...'];
      var isBatch = tokType === _star;
      node.declaration = null;
      node['default'] = false;
      node.specifiers = parseExportSpecifiers();
      if (tokType === _name && tokVal === "from") {
        next();
        node.source = tokType === _string ? parseExprAtom() : unexpected();
      } else {
        if (isBatch) unexpected();
        node.source = null;
      }
      semicolon();
    }
    return finishNode(node, "ExportDeclaration");
  }

  // Parses a comma-separated list of module exports.

  function parseExportSpecifiers() {
    var nodes = [], first = true;
    if (tokType === _star) {
      // export * from '...'
      var node = startNode();
      next();
      nodes.push(finishNode(node, "ExportBatchSpecifier"));
    } else {
      // export { x, y as z } [from '...']
      expect(_braceL);
      while (!eat(_braceR)) {
        if (!first) {
          expect(_comma);
          if (options.allowTrailingCommas && eat(_braceR)) break;
        } else first = false;

        var node = startNode();
        node.id = parseIdent(tokType === _default);
        if (tokType === _name && tokVal === "as") {
          next();
          node.name = parseIdent(true);
        } else {
          node.name = null;
        }
        nodes.push(finishNode(node, "ExportSpecifier"));
      }
    }
    return nodes;
  }

  // Parses import declaration.

  function parseImport(node) {
    next();
    // import '...';
    if (tokType === _string) {
      node.specifiers = [];
      node.source = parseExprAtom();
    } else {
      node.specifiers = parseImportSpecifiers();
      if (tokType !== _name || tokVal !== "from") unexpected();
      next();
      node.source = tokType === _string ? parseExprAtom() : unexpected();
    }
    semicolon();
    return finishNode(node, "ImportDeclaration");
  }

  // Parses a comma-separated list of module imports.

  function parseImportSpecifiers() {
    var nodes = [], first = true;
    if (tokType === _name) {
      // import defaultObj, { x, y as z } from '...'
      var node = startNode();
      node.id = startNode();
      node.name = parseIdent();
      checkLVal(node.name, true);
      node.id.name = "default";
      finishNode(node.id, "Identifier");
      nodes.push(finishNode(node, "ImportSpecifier"));
      if (!eat(_comma)) return nodes;
    }
    if (tokType === _star) {
      var node = startNode();
      next();
      if (tokType !== _name || tokVal !== "as") unexpected();
      next();
      node.name = parseIdent();
      checkLVal(node.name, true);
      nodes.push(finishNode(node, "ImportBatchSpecifier"));
      return nodes;
    }
    expect(_braceL);
    while (!eat(_braceR)) {
      if (!first) {
        expect(_comma);
        if (options.allowTrailingCommas && eat(_braceR)) break;
      } else first = false;

      var node = startNode();
      node.id = parseIdent(true);
      if (tokType === _name && tokVal === "as") {
        next();
        node.name = parseIdent();
      } else {
        node.name = null;
      }
      checkLVal(node.name || node.id, true);
      node['default'] = false;
      nodes.push(finishNode(node, "ImportSpecifier"));
    }
    return nodes;
  }

  // Parses yield expression inside generator.

  function parseYield() {
    var node = startNode();
    next();
    if (eat(_semi) || canInsertSemicolon()) {
      node.delegate = false;
      node.argument = null;
    } else {
      node.delegate = eat(_star);
      node.argument = parseExpression(true);
    }
    return finishNode(node, "YieldExpression");
  }

  // Parses await expression inside async function.

  function parseAwait(node) {
    if (eat(_semi) || canInsertSemicolon()) {
      unexpected();
    }
    node.delegate = eat(_star);
    node.argument = parseExpression(true);
    return finishNode(node, "AwaitExpression");
  }

  // Parses array and generator comprehensions.

  function parseComprehension(node, isGenerator) {
    node.blocks = [];
    while (tokType === _for) {
      var block = startNode();
      next();
      expect(_parenL);
      block.left = toAssignable(parseExprAtom());
      checkLVal(block.left, true);
      if (tokType !== _name || tokVal !== "of") unexpected();
      next();
      // `of` property is here for compatibility with Esprima's AST
      // which also supports deprecated [for (... in ...) expr]
      block.of = true;
      block.right = parseExpression();
      expect(_parenR);
      node.blocks.push(finishNode(block, "ComprehensionBlock"));
    }
    node.filter = eat(_if) ? parseParenExpression() : null;
    node.body = parseExpression();
    expect(isGenerator ? _parenR : _bracketR);
    node.generator = isGenerator;
    return finishNode(node, "ComprehensionExpression");
  }

  // Transforms JSX element name to string.

  function getQualifiedXJSName(object) {
    if (object.type === "XJSIdentifier") {
      return object.name;
    }
    if (object.type === "XJSNamespacedName") {
      return object.namespace.name + ':' + object.name.name;
    }
    if (object.type === "XJSMemberExpression") {
      return (
        getQualifiedXJSName(object.object) + '.' +
        getQualifiedXJSName(object.property)
      );
    }
  }

  // Parse next token as JSX identifier

  function parseXJSIdentifier() {
    var node = startNode();
    if (tokType === _xjsName) {
      node.name = tokVal;
    } else if (tokType.keyword) {
      node.name = tokType.keyword;
    } else {
      unexpected();
    }
    tokRegexpAllowed = false;
    next();
    return finishNode(node, "XJSIdentifier");
  }

  // Parse namespaced identifier.

  function parseXJSNamespacedName() {
    var node = startNode();

    node.namespace = parseXJSIdentifier();
    expect(_colon);
    node.name = parseXJSIdentifier();

    return finishNode(node, "XJSNamespacedName");
  }

  // Parse JSX object.

  function parseXJSMemberExpression() {
    var start = storeCurrentPos();
    var node = parseXJSIdentifier();

    while (eat(_dot)) {
      var newNode = startNodeAt(start);
      newNode.object = node;
      newNode.property = parseXJSIdentifier();
      node = finishNode(newNode, "XJSMemberExpression");
    }

    return node;
  }

  // Parses element name in any form - namespaced, object
  // or single identifier.

  function parseXJSElementName() {
    switch (nextChar()) {
      case ':':
        return parseXJSNamespacedName();

      case '.':
        return parseXJSMemberExpression();

      default:
        return parseXJSIdentifier();
    }
  }

  // Parses attribute name as optionally namespaced identifier.

  function parseXJSAttributeName() {
    if (nextChar() === ':') {
      return parseXJSNamespacedName();
    }

    return parseXJSIdentifier();
  }

  // Parses any type of JSX attribute value.

  function parseXJSAttributeValue() {
    switch (tokType) {
      case _braceL:
        var node = parseXJSExpressionContainer();
        if (node.expression.type === "XJSEmptyExpression") {
          raise(
            node.start,
              'XJS attributes must only be assigned a non-empty ' +
              'expression'
          );
        }
        return node;

      case _lt:
        return parseXJSElement();

      case _xjsText:
        return parseExprAtom();

      default:
        raise(tokStart, "XJS value should be either an expression or a quoted XJS text");
    }
  }

  // XJSEmptyExpression is unique type since it doesn't actually parse anything,
  // and so it should start at the end of last read token (left brace) and finish
  // at the beginning of the next one (right brace).

  function parseXJSEmptyExpression() {
    if (tokType !== _braceR) {
      unexpected();
    }

    var tmp;

    tmp = tokStart;
    tokStart = lastEnd;
    lastEnd = tmp;

    tmp = tokStartLoc;
    tokStartLoc = lastEndLoc;
    lastEndLoc = tmp;

    return finishNode(startNode(), "XJSEmptyExpression");
  }

  // Parses JSX expression enclosed into curly brackets.

  function parseXJSExpressionContainer() {
    var node = startNode();

    var origInXJSTag = inXJSTag,
      origInXJSChild = inXJSChild;

    inXJSTag = false;
    inXJSChild = false;

    next();
    node.expression = tokType === _braceR ? parseXJSEmptyExpression() : parseExpression();

    inXJSTag = origInXJSTag;
    inXJSChild = origInXJSChild;

    if (inXJSChild) {
      tokPos = tokEnd;
    }
    expect(_braceR);
    return finishNode(node, "XJSExpressionContainer");
  }

  // Parses following JSX attribute name-value pair.

  function parseXJSAttribute() {
    if (tokType === _braceL) {
      var tokStart1 = tokStart, tokStartLoc1 = tokStartLoc;

      var origInXJSTag = inXJSTag;
      inXJSTag = false;

      next();
      if (tokType !== _ellipsis) unexpected();
      var node = parseMaybeUnary();

      inXJSTag = origInXJSTag;

      expect(_braceR);
      node.type = "XJSSpreadAttribute";
      
      node.start = tokStart1;
      node.end = lastEnd;
      if (options.locations) {
        node.loc.start = tokStartLoc1;
        node.loc.end = lastEndLoc;
      }
      if (options.ranges) {
        node.range = [tokStart1, lastEnd];
      }

      return node;
    }

    var node = startNode();
    node.name = parseXJSAttributeName();

    // HTML empty attribute
    if (tokType === _eq) {
      next();
      node.value = parseXJSAttributeValue();
    } else {
      node.value = null;
    }

    return finishNode(node, "XJSAttribute");
  }

  // Parses any type of JSX contents (expression, text or another tag).

  function parseXJSChild() {
    switch (tokType) {
      case _braceL:
        return parseXJSExpressionContainer();

      case _xjsText:
        return parseExprAtom();

      default:
        return parseXJSElement();
    }
  }

  // Parses JSX open tag.

  function parseXJSOpeningElement() {
    var node = startNode(), attributes = node.attributes = [];

    var origInXJSChild = inXJSChild;
    var origInXJSTag = inXJSTag;
    inXJSChild = false;
    inXJSTag = true;

    next();

    node.name = parseXJSElementName();

    while (tokType !== _eof && tokType !== _slash && tokType !== _gt) {
      attributes.push(parseXJSAttribute());
    }

    inXJSTag = false;

    if (node.selfClosing = !!eat(_slash)) {
      inXJSTag = origInXJSTag;
      inXJSChild = origInXJSChild;
    } else {
      inXJSChild = true;
    }

    expect(_gt);

    return finishNode(node, "XJSOpeningElement");
  }

  // Parses JSX closing tag.

  function parseXJSClosingElement() {
    var node = startNode();
    var origInXJSChild = inXJSChild;
    var origInXJSTag = inXJSTag;
    inXJSChild = false;
    inXJSTag = true;
    tokRegexpAllowed = false;
    expect(_ltSlash);
    node.name = parseXJSElementName();
    skipSpace();
    // A valid token is expected after >, so parser needs to know
    // whether to look for a standard JS token or an XJS text node
    inXJSChild = origInXJSChild;
    inXJSTag = origInXJSTag;
    tokRegexpAllowed = false;
    if (inXJSChild) {
      tokPos = tokEnd;
    }
    expect(_gt);
    return finishNode(node, "XJSClosingElement");
  }

  // Parses entire JSX element, including it's opening tag,
  // attributes, contents and closing tag.

  function parseXJSElement() {
    var node = startNode();

    var children = [];

    var origInXJSChild = inXJSChild;
    var openingElement = parseXJSOpeningElement();
    var closingElement = null;

    if (!openingElement.selfClosing) {
      while (tokType !== _eof && tokType !== _ltSlash) {
        inXJSChild = true;
        children.push(parseXJSChild());
      }
      inXJSChild = origInXJSChild;
      closingElement = parseXJSClosingElement();
      if (getQualifiedXJSName(closingElement.name) !== getQualifiedXJSName(openingElement.name)) {
        raise(
          closingElement.start,
          "Expected corresponding XJS closing tag for '" + getQualifiedXJSName(openingElement.name) + "'"
        );
      }
    }

    // When (erroneously) writing two adjacent tags like
    //
    //     var x = <div>one</div><div>two</div>;
    //
    // the default error message is a bit incomprehensible. Since it's
    // rarely (never?) useful to write a less-than sign after an XJS
    // element, we disallow it here in the parser in order to provide a
    // better error message. (In the rare case that the less-than operator
    // was intended, the left tag can be wrapped in parentheses.)
    if (!origInXJSChild && tokType === _lt) {
      raise(tokStart, "Adjacent XJS elements must be wrapped in an enclosing tag");
    }

    node.openingElement = openingElement;
    node.closingElement = closingElement;
    node.children = children;
    return finishNode(node, "XJSElement");
  }

  // Declare
  
  function parseDeclareClass(node) {
    next();
    parseInterfaceish(node, true);
    return finishNode(node, "DeclareClass");
  }

  function parseDeclareFunction(node) {
    next();

    var id = node.id = parseIdent();

    var typeNode = startNode();
    var typeContainer = startNode();

    if (tokType === _lt) {
      typeNode.typeParameters = parseTypeParameterDeclaration();
    } else {
      typeNode.typeParameters = null;
    }

    expect(_parenL);
    var tmp = parseFunctionTypeParams();
    typeNode.params = tmp.params;
    typeNode.rest = tmp.rest;
    expect(_parenR);

    expect(_colon);
    typeNode.returnType = parseType();

    typeContainer.typeAnnotation = finishNode(typeNode, "FunctionTypeAnnotation");
    id.typeAnnotation = finishNode(typeContainer, "TypeAnnotation");

    finishNode(id, id.type);

    semicolon();

    return finishNode(node, "DeclareFunction");
  }

  function parseDeclare(node) {
    if (tokType === _class) {
      return parseDeclareClass(node);
    } else if (tokType === _function) {
      return parseDeclareFunction(node);
    } else if (tokType === _var) {
      return parseDeclareVariable(node);
    } else if (tokType === _name && tokVal === "module") {
      return parseDeclareModule(node);
    } else {
      unexpected();
    }
  }

  function parseDeclareVariable(node) {
    next();
    node.id = parseTypeAnnotatableIdentifier();
    semicolon();
    return finishNode(node, "DeclareVariable");
  }

  function parseDeclareModule(node) {
    next();

    if (tokType === _string) {
      node.id = parseExprAtom();
    } else {
      node.id = parseIdent();
    }

    var bodyNode = node.body = startNode();
    var body = bodyNode.body = [];
    expect(_braceL);
    while (tokType !== _braceR) {
      var node2 = startNode();

      // todo: declare check
      next();

      body.push(parseDeclare(node2));
    }
    expect(_braceR);

    finishNode(bodyNode, "BlockStatement");
    return finishNode(node, "DeclareModule");
  }


  // Interfaces

  function parseInterfaceish(node, allowStatic) {
    node.id = parseIdent();
    if (tokType === _lt) {
      node.typeParameters = parseTypeParameterDeclaration();
    } else {
      node.typeParameters = null;
    }

    node.extends = [];

    if (eat(_extends)) {
      do {
        node.extends.push(parseInterfaceExtends());
      } while(eat(_comma));
    }

    node.body = parseObjectType(allowStatic);
  }

  function parseInterfaceExtends() {
    var node = startNode();

    node.id = parseIdent();
    if (tokType === _lt) {
      node.typeParameters = parseTypeParameterInstantiation();
    } else {
      node.typeParameters = null;
    }

    return finishNode(node, "InterfaceExtends");
  }

  function parseInterface(node) {
    parseInterfaceish(node, false);
    return finishNode(node, "InterfaceDeclaration");
  }

  // Type aliases
  
  function parseTypeAlias(node) {
    node.id = parseIdent();

    if (tokType === _lt) {
      node.typeParameters = parseTypeParameterDeclaration();
    } else {
      node.typeParameters = null;
    }

    expect(_eq);

    node.right = parseType();

    semicolon();

    return finishNode(node, "TypeAlias");
  }

  // Type annotations

  function parseTypeParameterDeclaration() {
    var node = startNode();
    node.params = [];

    expect(_lt);
    while (tokType !== _gt) {
      node.params.push(parseIdent());
      if (tokType !== _gt) {
        expect(_comma);
      }
    }
    expect(_gt);

    return finishNode(node, "TypeParameterDeclaration");
  }

  function parseTypeParameterInstantiation() {
    var node = startNode(), oldInType = inType;
    node.params = [];

    inType = true;

    expect(_lt);
    while (tokType !== _gt) {
      node.params.push(parseType());
      if (tokType !== _gt) {
        expect(_comma);
      }
    }
    expect(_gt);

    inType = oldInType;

    return finishNode(node, "TypeParameterInstantiation");
  }

  function parseObjectPropertyKey() {
    return (tokType === _num || tokType === _string) ? parseExprAtom() : parseIdent(true);;
  }

  function parseObjectTypeIndexer(node, isStatic) {
    node.static = isStatic;

    expect(_bracketL);
    node.id = parseObjectPropertyKey();
    expect(_colon);
    node.key = parseType();
    expect(_bracketR);
    expect(_colon);
    node.value = parseType();

    return finishNode(node, "ObjectTypeIndexer");
  }

  function parseObjectTypeMethodish(node) {
    node.params = [];
    node.rest = null;
    node.typeParameters = null;

    if (tokType === _lt) {
      node.typeParameters = parseTypeParameterDeclaration();
    }

    expect(_parenL);
    while (tokType === _name) {
      node.params.push(parseFunctionTypeParam());
      if (tokType !== _parenR) {
        expect(_comma);
      }
    }

    if (eat(_ellipsis)) {
      node.rest = parseFunctionTypeParam();
    }
    expect(_parenR);
    expect(_colon);
    node.returnType = parseType();

    return finishNode(node, "FunctionTypeAnnotation");
  }

  function parseObjectTypeMethod(start, isStatic, key) {
    var node = startNodeAt(start);
    node.value = parseObjectTypeMethodish(startNodeAt(start));
    node.static = isStatic;
    node.key = key;
    node.optional = false;
    return finishNode(node, "ObjectTypeProperty");
  }

  function parseObjectTypeCallProperty(node, isStatic) {
    var valueNode = startNode();
    node.static = isStatic;
    node.value = parseObjectTypeMethodish(valueNode);
    return finishNode(node, "ObjectTypeCallProperty");
  }

  function parseObjectType(allowStatic) {
    var nodeStart = startNode();
    var node;
    var optional = false;
    var property;
    var propertyKey;
    var propertyTypeAnnotation;
    var token;
    var isStatic;

    nodeStart.callProperties = [];
    nodeStart.properties = [];
    nodeStart.indexers = [];

    expect(_braceL);

    while (tokType !== _braceR) {
      var start = storeCurrentPos();
      node = startNode();
      if (allowStatic && tokType === _name && tokVal === "static") {
        next();
        isStatic = true;
      }

      if (tokType === _bracketL) {
        nodeStart.indexers.push(parseObjectTypeIndexer(node, isStatic));
      } else if (tokType === _parenL || tokType === _lt) {
        nodeStart.callProperties.push(parseObjectTypeCallProperty(node, allowStatic));
      } else {
        if (isStatic && tokType === _colon) {
          propertyKey = parseIdent();
        } else {
          propertyKey = parseObjectPropertyKey();
        }
        if (tokType === _lt || tokType === _parenL) {
          // This is a method property
          nodeStart.properties.push(parseObjectTypeMethod(start, isStatic, propertyKey));
        } else {
          if (eat(_question)) {
            optional = true;
          }
          expect(_colon);
          node.key = propertyKey;
          node.value = parseType();
          node.optional = optional;
          node.static = isStatic;
          nodeStart.properties.push(finishNode(node, "ObjectTypeProperty"));
        }
      }

      if (!eat(_semi) && tokType !== _braceR) {
        unexpected();
      }
    }

    expect(_braceR);

    return finishNode(nodeStart, "ObjectTypeAnnotation")
  }

  function parseGenericType(start, id) {
    var node = startNodeAt(start);

    node.typeParameters = null;
    node.id = id;

    while (eat(_dot)) {
      var node2 = startNodeAt(start);
      node2.qualification = node.id;
      node2.id = parseIdent();
      node.id = finishNode(node2, "QualifiedTypeIdentifier");
    }

    if (tokType === _lt) {
      node.typeParameters = parseTypeParameterInstantiation();
    }

    return finishNode(node, "GenericTypeAnnotation");
  }

  function parseVoidType() {
    var node = startNode();
    expect(keywordTypes["void"]);
    return finishNode(node, "VoidTypeAnnotation");
  }

  function parseTypeofType() {
    var node = startNode();
    expect(keywordTypes["typeof"]);
    node.argument = parsePrimaryType();
    return finishNode(node, "TypeofTypeAnnotation");
  }

  function parseTupleType() {
    var node = startNode();
    node.types = [];
    expect(_bracketL);
    // We allow trailing commas
    while (tokPos < inputLen && tokType !== _bracketR) {
      node.types.push(parseType());
      if (tokType === _bracketR) break;
      expect(_comma);
    }
    expect(_bracketR);
    return finishNode(node, "TupleTypeAnnotation");
  }

  function parseFunctionTypeParam() {
    var optional = false;
    var node = startNode();
    node.name = parseIdent();
    if (eat(_question)) {
      optional = true;
    }
    expect(_colon);
    node.optional = optional;
    node.typeAnnotation = parseType();
    return finishNode(node, "FunctionTypeParam");
  }

  function parseFunctionTypeParams() {
    var ret = { params: [], rest: null };
    while (tokType === _name) {
      ret.params.push(parseFunctionTypeParam());
      if (tokType !== _parenR) {
        expect(_comma);
      }
    }

    if (eat(_ellipsis)) {
      ret.rest = parseFunctionTypeParam();
    }
    return ret;
  }

  function identToTypeAnnotation(start, node, id) {
    switch (id.name) {
      case 'any':
        return finishNode(node, "AnyTypeAnnotation");

      case 'bool':
      case 'boolean':
        return finishNode(node, "BooleanTypeAnnotation");

      case 'number':
        return finishNode(node, "NumberTypeAnnotation");

      case 'string':
        return finishNode(node, "StringTypeAnnotation");

      default:
        return parseGenericType(start, id);
    }
  }

  // The parsing of types roughly parallels the parsing of expressions, and
  // primary types are kind of like primary expressions...they're the
  // primitives with which other types are constructed.
  function parsePrimaryType() {
    var typeIdentifier = null;
    var params = null;
    var returnType = null;
    var start = storeCurrentPos();
    var node = startNode();
    var rest = null;
    var tmp;
    var typeParameters;
    var token;
    var type;
    var isGroupedType = false;

    switch (tokType) {
      case _name:
        return identToTypeAnnotation(start, node, parseIdent());

      case _braceL:
        return parseObjectType();

      case _bracketL:
        return parseTupleType();

      case _lt:
        node.typeParameters = parseTypeParameterDeclaration();
        expect(_parenL);
        tmp = parseFunctionTypeParams();
        node.params = tmp.params;
        node.rest = tmp.rest;
        expect(_parenR);

        expect(_arrow);

        node.returnType = parseType();

        return finishNode(node, "FunctionTypeAnnotation");

      case _parenL:
        next();

        var tmpId;

        // Check to see if this is actually a grouped type
        if (tokType !== _parenR && tokType !== _ellipsis) {
          if (tokType === _name) {
            //tmpId = identToTypeAnnotation(start, node, parseIdent());
            //next();
            //isGroupedType = tokType !== _question && tokType !== _colon;
          } else {
            isGroupedType = true;
          }
        }

        if (isGroupedType) {
          if (tmpId && _parenR) {
            type = tmpId;
          } else {
            type = parseType();
            expect(_parenR);
          }

          // If we see a => next then someone was probably confused about
          // function types, so we can provide a better error message
          if (eat(_arrow)) {
            raise(node,
              'Unexpected token =>. It looks like ' +
              'you are trying to write a function type, but you ended up ' +
              'writing a grouped type followed by an =>, which is a syntax ' +
              'error. Remember, function type parameters are named so function ' +
              'types look like (name1: type1, name2: type2) => returnType. You ' +
              'probably wrote (type1) => returnType'
            );
          }

          return type;
        }

        tmp = parseFunctionTypeParams();
        node.params = tmp.params;
        node.rest = tmp.rest;

        expect(_parenR);

        expect(_arrow);

        node.returnType = parseType();
        node.typeParameters = null;

        return finishNode(node, "FunctionTypeAnnotation");

      case _string:
        node.value = tokVal;
        node.raw = input.slice(tokStart, tokEnd);
        next();
        return finishNode(node, "StringLiteralTypeAnnotation");

      default:
        if (tokType.keyword) {
          switch (tokType.keyword) {
            case 'void':
              return parseVoidType();

            case 'typeof':
              return parseTypeofType();
          }
        }
    }

    unexpected();
  }

  function parsePostfixType() {
    var node = startNode();
    var type = node.elementType = parsePrimaryType();
    if (tokType === _bracketL) {
      expect(_bracketL);
      expect(_bracketR);
      return finishNode(node, "ArrayTypeAnnotation");
    }
    return type;
  }

  function parsePrefixType() {
    var node = startNode();
    if (eat(_question)) {
      node.typeAnnotation = parsePrefixType();
      return finishNode(node, "NullableTypeAnnotation");
    }
    return parsePostfixType();
  }

  function parseIntersectionType() {
    var node = startNode();
    var type = parsePrefixType();
    node.types = [type];
    while (eat(_bitwiseAND)) {
      node.types.push(parsePrefixType());
    }
    return node.types.length === 1 ? type : finishNode(node, "IntersectionTypeAnnotation");
  }

  function parseUnionType() {
    var node = startNode();
    var type = parseIntersectionType();
    node.types = [type];
    while (eat(_bitwiseOR)) {
      node.types.push(parseIntersectionType());
    }
    return node.types.length === 1 ? type : finishNode(node, "UnionTypeAnnotation");
  }

  function parseType() {
    var oldInType = inType;
    inType = true;
    var type = parseUnionType();
    inType = oldInType;
    return type;
  }

  function parseTypeAnnotation() {
    var node = startNode();

    expect(_colon);
    node.typeAnnotation = parseType();

    return finishNode(node, "TypeAnnotation");
  }

  function parseTypeAnnotatableIdentifier(requireTypeAnnotation, canBeOptionalParam) {
    var node = startNode();
    var ident = parseIdent();
    var isOptionalParam = false;

    if (canBeOptionalParam && eat(_question)) {
      expect(_question);
      isOptionalParam = true;
    }

    if (requireTypeAnnotation || tokType === _colon) {
      ident.typeAnnotation = parseTypeAnnotation();
      finishNode(ident, ident.type);
    }

    if (isOptionalParam) {
      ident.optional = true;
      finishNode(ident, ident.type);
    }

    return ident;
  }
});<|MERGE_RESOLUTION|>--- conflicted
+++ resolved
@@ -1970,11 +1970,8 @@
         }
         break;
 
-<<<<<<< HEAD
       case "SpreadProperty":
-=======
       case "AssignmentPattern":
->>>>>>> 431a44bc
       case "SpreadElement":
       case "VirtualPropertyExpression":
         break;
