--- conflicted
+++ resolved
@@ -1,10 +1,6 @@
 {
   "name": "babel-runtime",
-<<<<<<< HEAD
-  "version": "5.8.29",
-=======
   "version": "6.0.8",
->>>>>>> 25f78c35
   "description": "babel selfContained runtime",
   "license": "MIT",
   "repository": "babel/babel",
