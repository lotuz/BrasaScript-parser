--- conflicted
+++ resolved
@@ -8,14 +8,8 @@
   "repository": "https://github.com/babel/babel/tree/master/packages/babel-helper-transform-fixture-test-runner",
   "main": "lib/index.js",
   "dependencies": {
-<<<<<<< HEAD
-    "babel-core": "^6.22.0",
-    "babel-polyfill": "^6.22.0",
-=======
-    "babel-runtime": "^6.22.0",
     "babel-core": "^6.23.0",
     "babel-polyfill": "^6.23.0",
->>>>>>> 11cf0e0b
     "babel-helper-fixtures": "^6.22.0",
     "source-map": "^0.5.0",
     "babel-code-frame": "^6.22.0",
