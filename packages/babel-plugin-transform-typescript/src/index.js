--- conflicted
+++ resolved
@@ -71,16 +71,6 @@
           if (!node.decorators) {
             path.remove();
           }
-<<<<<<< HEAD
-=======
-        } else if (
-          !allowDeclareFields &&
-          !node.value &&
-          !node.decorators &&
-          !t.isClassPrivateProperty(node)
-        ) {
-          path.remove();
->>>>>>> 548cb3ee
         }
 
         if (node.accessibility) node.accessibility = null;
