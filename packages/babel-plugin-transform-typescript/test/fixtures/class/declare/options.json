{
<<<<<<< HEAD
  "plugins": ["transform-typescript"]
=======
  "plugins": [
    ["transform-typescript", { "allowDeclareFields": true }],
    ["syntax-decorators", { "legacy": true }]
  ]
>>>>>>> 8d59ff65
}<|MERGE_RESOLUTION|>--- conflicted
+++ resolved
@@ -1,10 +1,3 @@
 {
-<<<<<<< HEAD
-  "plugins": ["transform-typescript"]
-=======
-  "plugins": [
-    ["transform-typescript", { "allowDeclareFields": true }],
-    ["syntax-decorators", { "legacy": true }]
-  ]
->>>>>>> 8d59ff65
+  "plugins": ["transform-typescript", ["syntax-decorators", { "legacy": true }]]
 }