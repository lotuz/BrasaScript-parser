{
  "name": "@babel/helpers",
  "version": "7.10.4",
  "description": "Collection of helper functions used by Babel transforms.",
  "author": "Sebastian McKenzie <sebmck@gmail.com>",
  "homepage": "https://babeljs.io/",
  "license": "MIT",
  "publishConfig": {
    "access": "public"
  },
  "repository": {
    "type": "git",
    "url": "https://github.com/babel/babel.git",
    "directory": "packages/babel-helpers"
  },
  "main": "lib/index.js",
  "dependencies": {
<<<<<<< HEAD
    "@babel/template": "workspace:^7.10.1",
    "@babel/traverse": "workspace:^7.10.1",
    "@babel/types": "workspace:^7.10.1"
  },
  "devDependencies": {
    "@babel/helper-plugin-test-runner": "workspace:^7.10.1"
=======
    "@babel/template": "^7.10.4",
    "@babel/traverse": "^7.10.4",
    "@babel/types": "^7.10.4"
  },
  "devDependencies": {
    "@babel/helper-plugin-test-runner": "^7.10.4"
>>>>>>> ae1e40a6
  }
}<|MERGE_RESOLUTION|>--- conflicted
+++ resolved
@@ -15,20 +15,11 @@
   },
   "main": "lib/index.js",
   "dependencies": {
-<<<<<<< HEAD
-    "@babel/template": "workspace:^7.10.1",
-    "@babel/traverse": "workspace:^7.10.1",
-    "@babel/types": "workspace:^7.10.1"
+    "@babel/template": "workspace:^7.10.4",
+    "@babel/traverse": "workspace:^7.10.4",
+    "@babel/types": "workspace:^7.10.4"
   },
   "devDependencies": {
-    "@babel/helper-plugin-test-runner": "workspace:^7.10.1"
-=======
-    "@babel/template": "^7.10.4",
-    "@babel/traverse": "^7.10.4",
-    "@babel/types": "^7.10.4"
-  },
-  "devDependencies": {
-    "@babel/helper-plugin-test-runner": "^7.10.4"
->>>>>>> ae1e40a6
+    "@babel/helper-plugin-test-runner": "workspace:^7.10.4"
   }
 }